const path = require("path");

/**
 * Delete the downloads folder to make sure the test has "clean"
 * slate before starting.
 */
export const deleteDownloadsFolder = () => {
    const downloadsFolder = Cypress.config("downloadsFolder");

    cy.task("deleteFolder", downloadsFolder);
};

// main page
export class _mainPage {
    constructor() {
        // Top Right items
        this.SHARE = 0;
        this.THEME_BODY = 1;
        this.THEME_HEADER = 2;
        this.ALERT = 3;
        this.LANGUAGE = 4;
        this.USER = 5;

        // Top Left items
        this.HOME = 0;
        this.GIT_HOME = 1;
        this.GIT_STAR = 2;
        this.GIT_DOCS = 3;

        this.AUDIT = 0;
        this.APPSTORE = 2;
        this.TEAM_N_AUTH = 3;
        this.PROJ_METADATA = 4;
        this.ROLE_VIEW = 5;
        this.ROLE_VIEW_EDITOR = 6;
        this.ROLE_VIEW_COMMENTER = 7;
        this.ROLE_VIEW_VIEWER = 8;
        this.ROLE_VIEW_RESET = 9;

        this.roleURL = {};
    }

    toolBarTopLeft(toolBarItem) {
        return cy
            .get("header.v-toolbar", { timeout: 20000 })
            .eq(0)
            .find("a")
            .eq(toolBarItem);
    }

    toolBarTopRight(toolBarItem) {
        return cy
            .get("header.v-toolbar", { timeout: 20000 })
            .eq(0)
            .find("button")
            .eq(toolBarItem);
    }

    navigationDraw(item) {
        // if (item == this.ROLE_VIEW)
        //     return cy.get('.nc-nav-drawer').find('.v-list').last()
        // else
        //     return cy.get('.nc-nav-drawer').find('.v-list > .v-list-item').eq(item)

        switch (item) {
            case this.AUDIT:
                return cy.get(".nc-settings-audit");
            case this.APPSTORE:
                return cy.get(".nc-settings-appstore");
            case this.TEAM_N_AUTH:
                return cy.get(".nc-settings-teamauth");
            case this.PROJ_METADATA:
                return cy.get(".nc-settings-projmeta");
            case this.ROLE_VIEW_EDITOR:
                return cy.get(".nc-preview-editor");
            case this.ROLE_VIEW_COMMENTER:
                return cy.get(".nc-preview-commenter");
            case this.ROLE_VIEW_VIEWER:
                return cy.get(".nc-preview-viewer");
            case this.ROLE_VIEW_RESET:
                return cy.get(".nc-preview-reset");
        }
    }

    // add new user to specified role
    //
    addNewUserToProject = (userCred, roleType) => {
        let linkText;

        // click on New User button, feed details
        cy.get('button:contains("New User")').first().click();
<<<<<<< HEAD
        cy.get('label:contains("E-mail")')
=======

        cy.snip("NewUser");

        cy.get('label:contains("Email")')
>>>>>>> 897c8619
            .next("input")
            .type(userCred.username)
            .trigger("input");
        cy.get('label:contains("Select User roles")').click();

        // opt-in requested role & submit
        cy.snipActiveMenu("Menu_RoleType");
        cy.getActiveMenu().contains(roleType).click();
        cy.get(".nc-invite-or-save-btn").click();

        cy.toastWait("Successfully updated the user details");

        // get URL, invoke
        cy.snipActiveModal("Modal_NewUserURL");
        cy.getActiveModal()
            .find(".v-alert")
            .then(($obj) => {
                linkText = $obj.text().trim();
                cy.log(linkText);
                this.roleURL[roleType] = linkText;

                cy.get("body").click("right");
            });
    };

    addExistingUserToProject = (emailId, role) => {
        cy.get('.v-list-item:contains("Team & Auth")').click();
        cy.get(`tr:contains(${emailId})`)
            .find(".mdi-plus", { timeout: 2000 })
            .click();
        cy.get(`tr:contains(${emailId})`)
            .find(".mdi-pencil-outline", { timeout: 2000 })
            .click();

        cy.get("label:contains(Select User roles)").click();

        // opt-in requested role & submit
        //
        cy.getActiveMenu().contains(role).click();
        cy.get(".nc-invite-or-save-btn").click();
        cy.toastWait("Successfully updated the user details");

        this.roleURL[role] =
            "http://localhost:3000/#/user/authentication/signin";
    };

    getCell = (columnHeader, cellNumber) => {
        return cy.get(
            `tbody > :nth-child(${cellNumber}) > [data-col="${columnHeader}"]`
        );
    };

    getPagination = (pageNumber) => {
        if (pageNumber == "<")
            return cy.get(".nc-pagination .v-pagination > li:first-child");
        if (pageNumber == ">")
            return cy.get(".nc-pagination .v-pagination > li:last-child");

        return cy.get(
            `.nc-pagination .v-pagination > li:contains(${pageNumber}) button`
        );
    };

    getRow = (rowIndex) => {
        return cy.get(".xc-row-table").find("tr").eq(rowIndex);
    };

    addColumn = (colName, tableName) => {
        cy.get(".v-window-item--active .nc-grid  tr > th:last button").click({
            force: true,
        });
        cy.get(".nc-column-name-input input", { timeout: 3000 })
            .clear()
            .type(colName);
        cy.get(".nc-col-create-or-edit-card").contains("Save").click();
        cy.toastWait(`Update table successful`);
    };

    addColumnWithType = (colName, colType, tableName) => {
        cy.get(".v-window-item--active .nc-grid  tr > th:last button").click({
            force: true,
        });
        cy.get(".nc-column-name-input input", { timeout: 3000 })
            .clear()
            .type(colName);

        // Column data type: to be set to lookup in this context
        cy.get(".nc-ui-dt-dropdown").click();
        cy.getActiveMenu().contains(colType).click();

        cy.get(".nc-col-create-or-edit-card").contains("Save").click();
        cy.toastWait(`Update table successful`);
    };

    deleteColumn = (colName) => {
        cy.get(`th:contains(${colName}) .mdi-menu-down`)
            .trigger("mouseover")
            .click();

        cy.get(".nc-column-delete", { timeout: 5000 }).click();
        cy.get("button:contains(Confirm)").click();
    };

    getAuthToken = () => {
        let obj = JSON.parse(localStorage["vuex"]);
        return obj["users"]["token"];
    };

    configureSMTP = (from, host, port, secure) => {
        cy.get(".v-card__title.title")
            .contains("SMTP")
            .parents(".elevatio")
            .find("button")
            .contains(" Install ")
            .click({ force: true });
        cy.getActiveModal()
            .find('[placeholder="eg: admin@example.com"]')
            .click()
            .type(from);
        cy.getActiveModal()
            .find('[placeholder="eg: smtp.example.com"]')
            .click()
            .type(host);
        cy.getActiveModal().find('[placeholder="Port"]').click().type(port);
        cy.getActiveModal().find('[placeholder="Secure"]').click().type(secure);
        cy.getActiveModal().find("button").contains("Save").click();
        cy.toastWait(
            "Successfully installed and email notification will use SMTP configuration"
        );
    };

    resetSMTP = () => {
        cy.get(".v-card__title.title")
            .contains("SMTP")
            .parents(".elevatio")
            .find("button")
            .contains(" Reset ")
            .click({ force: true });
        cy.getActiveModal().find("button").contains("Submit").click();
        cy.toastWait("Plugin uninstalled successfully");
    };

    shareView = () => {
        return cy.get(".nc-btn-share-view");
    };

    shareViewList = () => {
        cy.get(".nc-actions-menu-btn").click();
        return cy.getActiveMenu().find('[role="menuitem"]').eq(2);
    };

    downloadCsv = () => {
        cy.get(".nc-actions-menu-btn").click();
        return cy.getActiveMenu().find('[role="menuitem"]').eq(0);
    };

    uploadCsv = () => {
        cy.get(".nc-actions-menu-btn").click();
        return cy.getActiveMenu().find('[role="menuitem"]').eq(1);
    };

    automations = () => {
        cy.get(".nc-actions-menu-btn").click();
        return cy.getActiveMenu().find('[role="menuitem"]').eq(3);
    };

    hideField = (field) => {
        cy.get(".nc-grid-header-cell").contains(field).should("be.visible");
        cy.get(".nc-fields-menu-btn").click();

        cy.snipActiveMenu("Menu_HideField");

        cy.get(
            `.menuable__content__active .v-list-item label:contains(${field})`
        ).click();
        cy.get(".nc-fields-menu-btn").click();
        cy.get(".nc-grid-header-cell").contains(field).should("not.be.visible");
    };

    unhideField = (field) => {
        cy.get(".nc-grid-header-cell").contains(field).should("not.be.visible");
        cy.get(".nc-fields-menu-btn").click();
        cy.get(
            `.menuable__content__active .v-list-item label:contains(${field})`
        ).click();
        cy.get(".nc-fields-menu-btn").click();
        cy.get(".nc-grid-header-cell").contains(field).should("be.visible");
    };

    sortField = (field, criteria) => {
        cy.get(".nc-sort-menu-btn").click();
        cy.contains("Add Sort Option").click();

        cy.snipActiveMenu("Menu_SortField");

        cy.get(".nc-sort-field-select div").first().click();
        cy.snipActiveMenu("Menu_SortField_fieldSelection");
        cy.get(`.menuable__content__active .v-list-item:contains(${field})`)
            .first()
            .click();
        cy.get(".nc-sort-dir-select div").first().click();
        cy.snipActiveMenu("Menu_SortField_criteriaSelection");
        cy.get(
            `.menuable__content__active .v-list-item:contains(${criteria})`
        ).click();
        cy.get(".nc-sort-menu-btn").click();
    };

    clearSort = () => {
        cy.get(".nc-sort-menu-btn").click();
        cy.get(".nc-sort-item-remove-btn").click();
        cy.get(".nc-sort-menu-btn").click();
    };

    filterField = (field, operation, value) => {
        cy.get(".nc-filter-menu-btn").click();
        cy.contains("Add Filter").click();
        cy.snipActiveMenu("Menu_FilterField");

        cy.get(".nc-filter-field-select").last().click();
        cy.snipActiveMenu("Menu_FilterField-fieldSelect");

        cy.getActiveMenu()
            .find(`.v-list-item:contains(${field})`)
            .first()
            .click();
        cy.get(".nc-filter-operation-select").last().click();
        cy.snipActiveMenu("Menu_FilterField-operationSelect");

        cy.getActiveMenu().find(`.v-list-item:contains(${operation})`).click();
        if (operation != "is null" && operation != "is not null") {
            cy.get(".nc-filter-value-select input:text")
                .last()
                .type(`${value}`);
            cy.get(".nc-filter-operation-select").last().click();
        }

        cy.get(".nc-filter-field-select")
            .find(".v-select__slot")
            .contains(field)
            .should("exist");
        cy.get(".nc-filter-operation-select")
            .find(".v-select__slot")
            .contains(operation)
            .should("exist");

        cy.get(".nc-filter-menu-btn").click();
    };

    filterReset = () => {
        cy.get(".nc-filter-menu-btn").click();
        cy.get(".nc-filter-item-remove-btn").click();
        cy.get(".nc-filter-menu-btn").click();
    };

    // delete created views
    //
    deleteCreatedViews = () => {
        // cy.get(".v-navigation-drawer__content > .container")
        //   .find(".v-list > .v-list-item")
        //   .contains("Share View")
        //   .parent()
        //   .find("button.mdi-dots-vertical")
        //   .click();

        // cy.getActiveMenu().find(".v-list-item").contains("Views List").click();
        this.shareViewList().click();

        cy.snipActiveModal("Modal_ShareViewList");

        cy.wait(1000);

        // cy.get('.container').find('button.mdi-delete-outline')

        cy.get('th:contains("View Link")')
            .should("exist")
            .parent()
            .parent()
            .next()
            .find("tr")
            .each(($tableRow) => {
                cy.log($tableRow[0].childElementCount);

                // one of the row would contain seggregation header ('other views)
                if (4 == $tableRow[0].childElementCount) {
                    cy.wrap($tableRow).find("button").last().click();
                    cy.wait(1000);
                }
            })
            .then(() => {
                cy.toastWait("Deleted shared view successfully");
                // close modal
                cy.get(".v-overlay--active > .v-overlay__scrim").click({
                    force: true,
                });
            });
    };

    // download CSV & verify
    // download folder is configurable in cypress.
    //      trigger download
    //      wait for a while & check in configured download folder for the intended file
    //      if it exists, verify it against 'expectedRecords' passed in as parameter
    //
    downloadAndVerifyCsv = (filename, verifyCsv) => {
        cy.get(".nc-actions-menu-btn").click();
        cy.snipActiveMenu("Menu_ActionsMenu");
        cy.get(
            `.menuable__content__active .v-list-item span:contains("Download as CSV")`
        ).click();

        cy.toastWait("Successfully exported all table data").then(() => {
            // download folder path, read from config file
            const downloadsFolder = Cypress.config("downloadsFolder");
            let filePath = path.join(downloadsFolder, filename);

            // append download folder path with filename to generate full file path, retrieve file
            cy.readFile(filePath).then((fileData) => {
                // from CSV, split into records (rows)
                const rows = fileData.replace(/\r\n/g, "\n").split("\n");
                verifyCsv(rows);
                deleteDownloadsFolder();
            });
        });
    };

    getIFrameCell = (columnHeader, cellNumber) => {
        return cy
            .iframe()
            .find(
                `tbody > :nth-child(${cellNumber}) > [data-col="${columnHeader}"]`
            );
    };

    // https://docs.cypress.io/guides/core-concepts/variables-and-aliases#Sharing-Context
    getDatatype = (tableName, columnName) => {
        cy.window().then((win) => {
            const col = win.$nuxt.$store.state.meta.metas[tableName].columns;
            let dataType = "";
            col.forEach((element) => {
                if (element.cn == columnName) dataType = element.uidt;
            });
            cy.wrap(dataType).as("ncDatatype");
        });
    };

    openMetaTab() {
        // open Project metadata tab
        //
        this.navigationDraw(this.PROJ_METADATA).click();

        cy.snip("Meta_Tab0");

        cy.get(".nc-meta-mgmt-metadata-tab")
            .should("exist")
            .click({ force: true });
        // kludge, at times test failed to open tab on click
        cy.get(".nc-meta-mgmt-metadata-tab")
            .should("exist")
            .click({ force: true });

        cy.snip("Meta_Tab1");
    }

    closeMetaTab() {
        // user href link to find meta mgmt tab
        cy.get('[href="#disableOrEnableModel||||Meta Management"]')
            .find("button.mdi-close")
            .click({ force: true });
        // refresh
        cy.refreshTableTab();
    }

    metaSyncValidate(tbl, msg) {
        cy.get(".nc-btn-metasync-reload")
            .should("exist")
            .click({ force: true });
        cy.get(`.nc-metasync-row-${tbl}`).contains(msg).should("exist");
        cy.get(".nc-btn-metasync-sync-now")
            .should("exist")
            .click({ force: true })
            .then(() => {
                cy.toastWait(`Table metadata recreated successfully`);
            });
        cy.get(".nc-metasync-row").then((row) => {
            for (let i = 0; i < row.length; i++) {
                cy.wrap(row).contains("No change identified").should("exist");
            }
        });
        // cy.get(`.nc-metasync-row-${tbl}`).contains(msg).should("not.exist");
        // cy.get(`.nc-metasync-row-${tbl}`)
        //   .contains("No change identified")
        //   .should("exist");
        // cy.toastWait(`Table metadata recreated successfully`);
        // cy.get(`.nc-metasync-row-${tbl}`).should("exist");
    }
}

export const mainPage = new _mainPage();

/**
 * @copyright Copyright (c) 2021, Xgene Cloud Ltd
 *
 * @author Raju Udava <sivadstala@gmail.com>
 *
 * @license GNU AGPL version 3 or any later version
 *
 * This program is free software: you can redistribute it and/or modify
 * it under the terms of the GNU Affero General Public License as
 * published by the Free Software Foundation, either version 3 of the
 * License, or (at your option) any later version.
 *
 * This program is distributed in the hope that it will be useful,
 * but WITHOUT ANY WARRANTY; without even the implied warranty of
 * MERCHANTABILITY or FITNESS FOR A PARTICULAR PURPOSE.  See the
 * GNU Affero General Public License for more details.
 *
 * You should have received a copy of the GNU Affero General Public License
 * along with this program. If not, see <http://www.gnu.org/licenses/>.
 *
 */<|MERGE_RESOLUTION|>--- conflicted
+++ resolved
@@ -89,17 +89,14 @@
 
         // click on New User button, feed details
         cy.get('button:contains("New User")').first().click();
-<<<<<<< HEAD
+      
+        cy.snip("NewUser");
+      
         cy.get('label:contains("E-mail")')
-=======
-
-        cy.snip("NewUser");
-
-        cy.get('label:contains("Email")')
->>>>>>> 897c8619
             .next("input")
             .type(userCred.username)
             .trigger("input");
+
         cy.get('label:contains("Select User roles")').click();
 
         // opt-in requested role & submit
