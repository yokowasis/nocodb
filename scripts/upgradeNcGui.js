const fs = require('fs')
const path = require('path')

const execSync = require('child_process').execSync;

// extract latest version from package.json
const ncLibPackage = JSON.parse(fs.readFileSync(path.join(__dirname, '..', 'packages', 'nc-lib-gui', 'package.json')))

<<<<<<< HEAD
// upgrade nc-lib-gui version in nocodb
execSync(`cd packages/nocodb && npm install --save --save-exact nc-lib-gui@npm:finn-nc-lib-gui@${ncLibPackage.version}`, {});

// const nocodbPackageFilePath = path.join(__dirname, '..', 'packages', 'nocodb', 'package.json')
// const nocoLibPackage = JSON.parse(fs.readFileSync(nocodbPackageFilePath))
// nocoLibPackage.version = process.env.VERSION;
// fs.writeFileSync(nocodbPackageFilePath, JSON.stringify(nocoLibPackage, null, 2));
=======

const replacePackageName = (filePath) => {
    return new Promise((resolve, reject) => {
        return fs.readFile(filePath, 'utf8', function (err, data) {
            if (err) return reject(err)
            var result = data.replace(/nc-lib-gui/g, ncLibPackage.name);
            return fs.writeFile(filePath, result, 'utf8', function (err) {
                if (err) return reject(err)
                return resolve()
            });
        });
    })
}

const bumbVersionAndSave = () => {
    // upgrade nc-lib-gui version in nocodb
    execSync(`cd packages/nocodb && npm install --save --save-exact ${ncLibPackage.name}@${ncLibPackage.version}`, {});
    const nocodbPackageFilePath = path.join(__dirname, '..', 'packages', 'nocodb', 'package.json')
    const nocoLibPackage = JSON.parse(fs.readFileSync(nocodbPackageFilePath))
    if (process.env.targetEnv === 'DEV') {
        nocoLibPackage.name = `${nocoLibPackage.name}-daily`
    }
    nocoLibPackage.version = ncLibPackage.version
    fs.writeFileSync(nocodbPackageFilePath, JSON.stringify(nocoLibPackage, null, 2));
}

if (process.env.targetEnv === 'DEV') {
    // replace nc-lib-gui by nc-lib-gui-daily if it is nightly build
    const filePaths = [
        path.join(__dirname, '..', 'packages', 'nocodb', 'Dockerfile'),
        path.join(__dirname, '..', 'packages', 'nocodb', 'litestream', 'Dockerfile'),
        path.join(__dirname, '..', 'packages', 'nocodb', 'package.json'),
        path.join(__dirname, '..', 'packages', 'nocodb', 'README.md'),
        path.join(__dirname, '..', 'packages', 'nocodb', 'src', 'lib', 'noco', 'Noco.ts'),
    ]
    Promise.all(filePaths.map(filePath => { return replacePackageName(filePath) })).then(() => {
        bumbVersionAndSave();
    })
} else {
    bumbVersionAndSave();
}
>>>>>>> f3e952ad
<|MERGE_RESOLUTION|>--- conflicted
+++ resolved
@@ -6,15 +6,6 @@
 // extract latest version from package.json
 const ncLibPackage = JSON.parse(fs.readFileSync(path.join(__dirname, '..', 'packages', 'nc-lib-gui', 'package.json')))
 
-<<<<<<< HEAD
-// upgrade nc-lib-gui version in nocodb
-execSync(`cd packages/nocodb && npm install --save --save-exact nc-lib-gui@npm:finn-nc-lib-gui@${ncLibPackage.version}`, {});
-
-// const nocodbPackageFilePath = path.join(__dirname, '..', 'packages', 'nocodb', 'package.json')
-// const nocoLibPackage = JSON.parse(fs.readFileSync(nocodbPackageFilePath))
-// nocoLibPackage.version = process.env.VERSION;
-// fs.writeFileSync(nocodbPackageFilePath, JSON.stringify(nocoLibPackage, null, 2));
-=======
 
 const replacePackageName = (filePath) => {
     return new Promise((resolve, reject) => {
@@ -55,5 +46,4 @@
     })
 } else {
     bumbVersionAndSave();
-}
->>>>>>> f3e952ad
+}