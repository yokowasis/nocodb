--- conflicted
+++ resolved
@@ -318,11 +318,7 @@
     </a-select-option>
 
     <a-select-option
-<<<<<<< HEAD
-      v-if="searchVal && isOptionMissing && !isPublic && !disableOptionCreation"
-=======
-      v-if="searchVal && isOptionMissing && !isPublic && (hasRole('owner', true) || hasRole('creator', true))"
->>>>>>> 0df8b999
+      v-if="searchVal && isOptionMissing && !isPublic && !disableOptionCreation && (hasRole('owner', true) || hasRole('creator', true))"
       :key="searchVal"
       :value="searchVal"
     >
