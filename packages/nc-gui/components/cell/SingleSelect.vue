--- conflicted
+++ resolved
@@ -14,11 +14,8 @@
   extractSdkResponseErrorMsg,
   inject,
   ref,
-<<<<<<< HEAD
   useEventListener,
-=======
   useRoles,
->>>>>>> 0df8b999
   useSelectedCellKeyupListener,
   watch,
 } from '#imports'
@@ -243,14 +240,8 @@
         </span>
       </a-tag>
     </a-select-option>
-<<<<<<< HEAD
-
     <a-select-option
-      v-if="searchVal && isOptionMissing && !isPublic && !disableOptionCreation"
-=======
-    <a-select-option
-      v-if="searchVal && isOptionMissing && !isPublic && (hasRole('owner', true) || hasRole('creator', true))"
->>>>>>> 0df8b999
+      v-if="searchVal && isOptionMissing && !isPublic && !disableOptionCreation && (hasRole('owner', true) || hasRole('creator', true))"
       :key="searchVal"
       :value="searchVal"
     >
