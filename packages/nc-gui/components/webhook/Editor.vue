<script setup lang="ts">
import type { Ref } from 'vue'
import type { HookReqType, HookType } from 'nocodb-sdk'
import {
  Form,
  MetaInj,
  computed,
  extractSdkResponseErrorMsg,
  fieldRequiredValidator,
  iconMap,
  inject,
  message,
  onMounted,
  parseProp,
  reactive,
  ref,
  useApi,
  useGlobal,
  useI18n,
  useNuxtApp,
  watch,
} from '#imports'

interface Props {
  hook?: HookType
}

const props = defineProps<Props>()

const emit = defineEmits(['backToList'])

const { t } = useI18n()

const { $e } = useNuxtApp()

const { api, isLoading: loading } = useApi()

const { appInfo } = $(useGlobal())

const meta = inject(MetaInj, ref())

const hookTabKey = ref('hook-edit')

const useForm = Form.useForm

const hook = reactive<
  Omit<HookType, 'notification'> & { notification: Record<string, any>; eventOperation?: string; condition: boolean }
>({
  id: '',
  title: '',
  event: undefined,
  operation: undefined,
  eventOperation: undefined,
  notification: {
    type: 'URL',
    payload: {
      method: 'POST',
      body: '{{ json data }}',
      headers: [{}],
      parameters: [{}],
      path: '',
    },
  },
  condition: false,
  active: true,
})

const urlTabKey = ref('params')

const apps: Record<string, any> = ref()

const webhookTestRef = ref()

const slackChannels = ref<Record<string, any>[]>([])

const teamsChannels = ref<Record<string, any>[]>([])

const discordChannels = ref<Record<string, any>[]>([])

const mattermostChannels = ref<Record<string, any>[]>([])

const filterRef = ref()

const formInput = ref({
  'Email': [
    {
      key: 'to',
      label: 'To Address',
      placeholder: 'To Address',
      type: 'SingleLineText',
      required: true,
    },
    {
      key: 'subject',
      label: 'Subject',
      placeholder: 'Subject',
      type: 'SingleLineText',
      required: true,
    },
    {
      key: 'body',
      label: 'Body',
      placeholder: 'Body',
      type: 'LongText',
      required: true,
    },
  ],
  'Slack': [
    {
      key: 'body',
      label: 'Body',
      placeholder: 'Body',
      type: 'LongText',
      required: true,
    },
  ],
  'Microsoft Teams': [
    {
      key: 'body',
      label: 'Body',
      placeholder: 'Body',
      type: 'LongText',
      required: true,
    },
  ],
  'Discord': [
    {
      key: 'body',
      label: 'Body',
      placeholder: 'Body',
      type: 'LongText',
      required: true,
    },
  ],
  'Mattermost': [
    {
      key: 'body',
      label: 'Body',
      placeholder: 'Body',
      type: 'LongText',
      required: true,
    },
  ],
  'Twilio': [
    {
      key: 'body',
      label: 'Body',
      placeholder: 'Body',
      type: 'LongText',
      required: true,
    },
    {
      key: 'to',
      label: 'Comma separated Mobile #',
      placeholder: 'Comma separated Mobile #',
      type: 'LongText',
      required: true,
    },
  ],
  'Whatsapp Twilio': [
    {
      key: 'body',
      label: 'Body',
      placeholder: 'Body',
      type: 'LongText',
      required: true,
    },
    {
      key: 'to',
      label: 'Comma separated Mobile #',
      placeholder: 'Comma separated Mobile #',
      type: 'LongText',
      required: true,
    },
  ],
})

const eventList = [
  { text: ['After', 'Insert'], value: ['after', 'insert'] },
  { text: ['After', 'Update'], value: ['after', 'update'] },
  { text: ['After', 'Delete'], value: ['after', 'delete'] },
  { text: ['After', 'Bulk Insert'], value: ['after', 'bulkInsert'] },
  { text: ['After', 'Bulk Update'], value: ['after', 'bulkUpdate'] },
  { text: ['After', 'Bulk Delete'], value: ['after', 'bulkDelete'] },
]

const notificationList = computed(() => {
  return appInfo.isCloud
    ? [{ type: 'URL' }]
    : [
        { type: 'URL' },
        { type: 'Email' },
        { type: 'Slack' },
        { type: 'Microsoft Teams' },
        { type: 'Discord' },
        { type: 'Mattermost' },
        { type: 'Twilio' },
        { type: 'Whatsapp Twilio' },
      ]
})

const methodList = [
  { title: 'GET' },
  { title: 'POST' },
  { title: 'DELETE' },
  { title: 'PUT' },
  { title: 'HEAD' },
  { title: 'PATCH' },
]

const validators = computed(() => {
  return {
    'title': [fieldRequiredValidator()],
    'eventOperation': [fieldRequiredValidator()],
    'notification.type': [fieldRequiredValidator()],
    ...(hook.notification.type === 'URL' && {
      'notification.payload.method': [fieldRequiredValidator()],
      'notification.payload.path': [fieldRequiredValidator()],
    }),
    ...(hook.notification.type === 'Email' && {
      'notification.payload.to': [fieldRequiredValidator()],
      'notification.payload.subject': [fieldRequiredValidator()],
      'notification.payload.body': [fieldRequiredValidator()],
    }),
    ...((hook.notification.type === 'Slack' ||
      hook.notification.type === 'Microsoft Teams' ||
      hook.notification.type === 'Discord' ||
      hook.notification.type === 'Mattermost') && {
      'notification.payload.channels': [fieldRequiredValidator()],
      'notification.payload.body': [fieldRequiredValidator()],
    }),
    ...((hook.notification.type === 'Twilio' || hook.notification.type === 'Whatsapp Twilio') && {
      'notification.payload.body': [fieldRequiredValidator()],
      'notification.payload.to': [fieldRequiredValidator()],
    }),
  }
})
const { validate, validateInfos } = useForm(hook, validators)

function onNotTypeChange(reset = false) {
  if (reset) {
    hook.notification.payload = {} as Record<string, any>
  }

  if (hook.notification.type === 'Slack') {
    slackChannels.value = (apps.value && apps.value.Slack && apps.value.Slack.parsedInput) || []
  }

  if (hook.notification.type === 'Microsoft Teams') {
    teamsChannels.value = (apps.value && apps.value['Microsoft Teams'] && apps.value['Microsoft Teams'].parsedInput) || []
  }

  if (hook.notification.type === 'Discord') {
    discordChannels.value = (apps.value && apps.value.Discord && apps.value.Discord.parsedInput) || []
  }

  if (hook.notification.type === 'Mattermost') {
    mattermostChannels.value = (apps.value && apps.value.Mattermost && apps.value.Mattermost.parsedInput) || []
  }

  if (hook.notification.type === 'URL') {
    hook.notification.payload.body = hook.notification.payload.body || '{{ json data }}'
    hook.notification.payload.parameters = hook.notification.payload.parameters || [{}]
    hook.notification.payload.headers = hook.notification.payload.headers || [{}]
    hook.notification.payload.method = hook.notification.payload.method || 'POST'
    hook.notification.payload.auth = hook.notification.payload.auth || ''
  }
}

function setHook(newHook: HookType) {
  const notification = newHook.notification as Record<string, any>
  Object.assign(hook, {
    ...newHook,
    notification: {
      ...notification,
      payload: notification.payload,
    },
  })
  if (hook.version === 'v1') {
    urlTabKey.value = 'body'
  }
}

async function onEventChange() {
  const { notification: { payload = {}, type = {} } = {} } = hook

  Object.assign(hook, {
    ...hook,
    notification: {
      type,
      payload,
    },
  })

  hook.notification.payload = payload

  let channels: Ref<Record<string, any>[] | null> = ref(null)

  switch (hook.notification.type) {
    case 'Slack':
      channels = slackChannels
      break
    case 'Microsoft Teams':
      channels = teamsChannels
      break
    case 'Discord':
      channels = discordChannels
      break
    case 'Mattermost':
      channels = mattermostChannels
      break
  }

  if (channels) {
    hook.notification.payload.webhook_url =
      hook.notification.payload.webhook_url &&
      hook.notification.payload.webhook_url.map((v: { webhook_url: string }) =>
        channels.value?.find((s) => v.webhook_url === s.webhook_url),
      )
  }

  if (hook.notification.type === 'URL') {
    hook.notification.payload = hook.notification.payload || {}
    hook.notification.payload.parameters = hook.notification.payload.parameters || [{}]
    hook.notification.payload.headers = hook.notification.payload.headers || [{}]
    hook.notification.payload.method = hook.notification.payload.method || 'POST'
  }
}

async function loadPluginList() {
  if (appInfo.isCloud) return
  try {
    const plugins = (await api.plugin.list()).list!

    apps.value = plugins.reduce((o, p) => {
      const plugin: { title: string; tags: string[]; parsedInput: Record<string, any> } = {
        title: '',
        tags: [],
        parsedInput: {},
        ...(p as any),
      }
      plugin.tags = p.tags ? p.tags.split(',') : []
      plugin.parsedInput = parseProp(p.input)
      o[plugin.title] = plugin

      return o
    }, {} as Record<string, any>)
  } catch (e: any) {
    message.error(await extractSdkResponseErrorMsg(e))
  }
}

async function saveHooks() {
  loading.value = true
  try {
    await validate()
  } catch (_: any) {
    message.error(t('msg.error.invalidForm'))

    loading.value = false

    return
  }

  try {
    let res
    if (hook.id) {
      res = await api.dbTableWebhook.update(hook.id, {
        ...hook,
        notification: {
          ...hook.notification,
          payload: hook.notification.payload,
        },
      })
    } else {
      res = await api.dbTableWebhook.create(meta.value!.id!, {
        ...hook,
        notification: {
          ...hook.notification,
          payload: hook.notification.payload,
        },
      } as HookReqType)
    }

    if (!hook.id && res) {
      hook.id = res.id
    }

    if (filterRef.value) {
      await filterRef.value.applyChanges(hook.id)
    }

    // Webhook details updated successfully
    message.success(t('msg.success.webhookUpdated'))
  } catch (e: any) {
    message.error(await extractSdkResponseErrorMsg(e))
  } finally {
    loading.value = false
  }

  $e('a:webhook:add', {
    operation: hook.operation,
    condition: hook.condition,
    notification: hook.notification.type,
  })
}

async function testWebhook() {
  await webhookTestRef.value.testWebhook()
}

watch(
  () => hook.eventOperation,
  () => {
    if (!hook.eventOperation) return

    const [event, operation] = hook.eventOperation.split(' ')
    hook.event = event as HookType['event']
    hook.operation = operation as HookType['operation']
  },
)

watch(
  () => props.hook,
  () => {
    if (props.hook) {
      setHook(props.hook)
      onEventChange()
    }
  },
  { immediate: true },
)

onMounted(async () => {
  await loadPluginList()

  if (hook.event && hook.operation) {
    hook.eventOperation = `${hook.event} ${hook.operation}`
  }

  onNotTypeChange()
})
</script>

<template>
  <div class="flex">
    <div class="flex-1">
      <div class="flex items-center mt-2">
        <MdiArrowLeftBold class="mr-3 text-xl cursor-pointer nc-icon-hook-navigate-left" @click="emit('backToList')" />
        <span class="inline text-xl font-bold">{{ meta.title }} : {{ hook.title || 'Webhooks' }} </span>
      </div>
    </div>

    <div>
      <a-button class="mr-3 nc-btn-webhook-test" size="large" @click="testWebhook">
        <div class="flex items-center">
          <MdiGestureDoubleTap class="mr-2" />
          {{ $t('activity.testWebhook') }}
        </div>
      </a-button>

      <a-button class="nc-btn-webhook-save" type="primary" size="large" @click.prevent="saveHooks">
        <div class="flex items-center">
          <component :is="iconMap.save" class="mr-2" />
          <!-- Save -->
          {{ $t('general.save') }}
        </div>
      </a-button>
    </div>
  </div>

  <a-divider />

  <a-tabs v-model:activeKey="hookTabKey" type="card" closeable="false" class="shadow-sm">
    <a-tab-pane key="hook-edit" class="nc-hook-edit" force-render>
      <template #tab>
        <span>
          <MdiEditOutline />
          Edit
        </span>
      </template>
      <a-form :model="hook" name="create-or-edit-webhook">
        <a-form-item>
          <a-row type="flex">
            <a-col :span="24">
              <a-card>
                <a-checkbox
                  :checked="Boolean(hook.active)"
                  class="nc-check-box-enable-webhook"
                  @update:checked="hook.active = $event"
                >
                  {{ $t('activity.enableWebhook') }}
                </a-checkbox>
              </a-card>
            </a-col>
          </a-row>
        </a-form-item>
        <a-form-item>
          <a-row type="flex">
            <a-col :span="24">
              <a-form-item v-bind="validateInfos.title">
                <a-input
                  v-model:value="hook.title"
                  size="large"
                  :placeholder="$t('general.title')"
                  class="nc-text-field-hook-title"
                />
              </a-form-item>
            </a-col>
          </a-row>

          <a-row type="flex" :gutter="[16, 16]">
            <a-col :span="12">
              <a-form-item v-bind="validateInfos.eventOperation">
                <a-select
                  v-model:value="hook.eventOperation"
                  size="large"
                  :placeholder="$t('general.event')"
                  class="nc-text-field-hook-event"
                  dropdown-class-name="nc-dropdown-webhook-event"
                >
                  <a-select-option v-for="(event, i) in eventList" :key="i" :value="event.value.join(' ')">
                    {{ event.text.join(' ') }}
                  </a-select-option>
                </a-select>
              </a-form-item>
            </a-col>

            <a-col :span="12">
              <a-form-item v-bind="validateInfos['notification.type']">
                <a-select
                  v-model:value="hook.notification.type"
                  size="large"
                  class="nc-select-hook-notification-type"
                  :placeholder="$t('general.notification')"
                  dropdown-class-name="nc-dropdown-webhook-notification"
                  @change="onNotTypeChange(true)"
                >
                  <a-select-option v-for="(notificationOption, i) in notificationList" :key="i" :value="notificationOption.type">
                    <div class="flex items-center">
                      <component :is="iconMap.link" v-if="notificationOption.type === 'URL'" class="mr-2" />

                      <component :is="iconMap.email" v-if="notificationOption.type === 'Email'" class="mr-2" />

                      <MdiSlack v-if="notificationOption.type === 'Slack'" class="mr-2" />

                      <MdiMicrosoftTeams v-if="notificationOption.type === 'Microsoft Teams'" class="mr-2" />

                      <MdiDiscord v-if="notificationOption.type === 'Discord'" class="mr-2" />

                      <MdiChat v-if="notificationOption.type === 'Mattermost'" class="mr-2" />

                      <MdiWhatsapp v-if="notificationOption.type === 'Whatsapp Twilio'" class="mr-2" />

                      <MdiCellphoneMessage v-if="notificationOption.type === 'Twilio'" class="mr-2" />

                      {{ notificationOption.type }}
                    </div>
                  </a-select-option>
                </a-select>
              </a-form-item>
            </a-col>
          </a-row>

          <a-row v-if="hook.notification.type === 'URL'" class="mb-5" type="flex" :gutter="[16, 0]">
            <a-col :span="6">
              <a-select
                v-model:value="hook.notification.payload.method"
                size="large"
                class="nc-select-hook-url-method"
                dropdown-class-name="nc-dropdown-hook-notification-url-method"
              >
                <a-select-option v-for="(method, i) in methodList" :key="i" :value="method.title">
                  {{ method.title }}
                </a-select-option>
              </a-select>
            </a-col>

            <a-col :span="18">
              <a-form-item v-bind="validateInfos['notification.payload.path']">
                <a-input
                  v-model:value="hook.notification.payload.path"
                  size="large"
                  placeholder="http://example.com"
                  class="nc-text-field-hook-url-path"
                />
              </a-form-item>
            </a-col>

            <a-col :span="24">
              <a-tabs v-model:activeKey="urlTabKey" type="card" closeable="false" class="shadow-sm">
                <a-tab-pane v-if="hook.version === 'v1'" key="body" tab="Body">
                  <LazyMonacoEditor
                    v-model="hook.notification.payload.body"
                    disable-deep-compare
                    :validate="false"
                    class="min-h-60 max-h-80"
                  />
                </a-tab-pane>

                <a-tab-pane key="params" tab="Params" force-render>
                  <LazyApiClientParams v-model="hook.notification.payload.parameters" />
                </a-tab-pane>

                <a-tab-pane key="headers" tab="Headers" class="nc-tab-headers">
                  <LazyApiClientHeaders v-model="hook.notification.payload.headers" />
                </a-tab-pane>

                <!-- No in use at this moment -->
                <!--            <a-tab-pane key="auth" tab="Auth"> -->
                <!--              <LazyMonacoEditor v-model="hook.notification.payload.auth" class="min-h-60 max-h-80" /> -->

                <!--              <span class="text-gray-500 prose-sm p-2"> -->
                <!--                For more about auth option refer -->
                <!--                <a class="prose-sm" href  ="https://github.com/axios/axios#request-config" target="_blank">axios docs</a>. -->
                <!--              </span> -->
                <!--            </a-tab-pane> -->
              </a-tabs>
            </a-col>
          </a-row>

          <a-row v-if="hook.notification.type === 'Slack'" type="flex">
            <a-col :span="24">
              <a-form-item v-bind="validateInfos['notification.channels']">
                <LazyWebhookChannelMultiSelect
                  v-if="slackChannels.length > 0"
                  v-model="hook.notification.payload.channels"
                  :selected-channel-list="hook.notification.payload.channels"
                  :available-channel-list="slackChannels"
                  placeholder="Select Slack channels"
                />
              </a-form-item>
            </a-col>
          </a-row>

          <a-row v-if="hook.notification.type === 'Microsoft Teams'" type="flex">
            <a-col :span="24">
              <a-form-item v-bind="validateInfos['notification.channels']">
                <LazyWebhookChannelMultiSelect
                  v-if="teamsChannels.length > 0"
                  v-model="hook.notification.payload.channels"
                  :selected-channel-list="hook.notification.payload.channels"
                  :available-channel-list="teamsChannels"
                  placeholder="Select Microsoft Teams channels"
                />
              </a-form-item>
            </a-col>
          </a-row>

          <a-row v-if="hook.notification.type === 'Discord'" type="flex">
            <a-col :span="24">
              <a-form-item v-bind="validateInfos['notification.channels']">
                <LazyWebhookChannelMultiSelect
                  v-if="discordChannels.length > 0"
                  v-model="hook.notification.payload.channels"
                  :selected-channel-list="hook.notification.payload.channels"
                  :available-channel-list="discordChannels"
                  placeholder="Select Discord channels"
                />
              </a-form-item>
            </a-col>
          </a-row>

          <a-row v-if="hook.notification.type === 'Mattermost'" type="flex">
            <a-col :span="24">
              <a-form-item v-bind="validateInfos['notification.channels']">
                <LazyWebhookChannelMultiSelect
                  v-if="mattermostChannels.length > 0"
                  v-model="hook.notification.payload.channels"
                  :selected-channel-list="hook.notification.payload.channels"
                  :available-channel-list="mattermostChannels"
                  placeholder="Select Mattermost channels"
                />
              </a-form-item>
            </a-col>
          </a-row>

          <a-row v-if="formInput[hook.notification.type] && hook.notification.payload" type="flex">
            <a-col v-for="(input, i) in formInput[hook.notification.type]" :key="i" :span="24">
              <a-form-item v-if="input.type === 'LongText'" v-bind="validateInfos[`notification.payload.${input.key}`]">
                <a-textarea v-model:value="hook.notification.payload[input.key]" :placeholder="input.label" size="large" />
              </a-form-item>

              <a-form-item v-else v-bind="validateInfos[`notification.payload.${input.key}`]">
                <a-input v-model:value="hook.notification.payload[input.key]" :placeholder="input.label" size="large" />
              </a-form-item>
            </a-col>
          </a-row>

          <a-row class="mb-5" type="flex">
            <a-col :span="24">
              <a-card>
                <a-checkbox
                  :checked="Boolean(hook.condition)"
                  class="nc-check-box-hook-condition"
                  @update:checked="hook.condition = $event"
                >
                  On Condition
                </a-checkbox>

                <LazySmartsheetToolbarColumnFilter
                  v-if="hook.condition"
                  ref="filterRef"
                  class="mt-4"
                  :auto-save="false"
                  :show-loading="false"
                  :hook-id="hook.id"
                  web-hook
                />
              </a-card>
            </a-col>
          </a-row>

          <a-row>
            <a-col :span="24">
              <div v-if="!(hook.version === 'v2' && hook.type === 'URL')" class="text-gray-600">
                <em>Use context variable <strong>data</strong> to refer the record under consideration</em>

                <a-tooltip bottom>
                  <template #title>
                    <span> <strong>data</strong> : Row data <br /> </span>
                  </template>
                  <component :is="iconMap.info" class="ml-2" />
                </a-tooltip>

                <div class="my-3">
                  <a href="https://docs.nocodb.com/developer-resources/webhooks/" target="_blank">
                    <!-- Document Reference -->
                    {{ $t('labels.docReference') }}
                  </a>
                </div>
              </div>

              <LazyWebhookTest
                ref="webhookTestRef"
                :hook="{
                  ...hook,
                  notification: {
                    ...hook.notification,
                    payload: hook.notification.payload,
                  },
                }"
              />
<<<<<<< HEAD
            </a-col>
          </a-row>
        </a-form-item>
      </a-form>
    </a-tab-pane>

    <a-tab-pane key="hook-log" class="nc-hook-log h-[60vh]" :disabled="!props.hook">
      <template #tab>
        <span>
          <MdiHistory />
          Call Log
        </span>
      </template>
      <LazyWebhookCallLog :hook="hook" />
    </a-tab-pane>
  </a-tabs>
=======
            </a-tab-pane>

            <a-tab-pane key="params" tab="Params" force-render>
              <LazyApiClientParams v-model="hook.notification.payload.parameters" />
            </a-tab-pane>

            <a-tab-pane key="headers" tab="Headers" class="nc-tab-headers">
              <LazyApiClientHeaders v-model="hook.notification.payload.headers" />
            </a-tab-pane>

            <!-- No in use at this moment -->
            <!--            <a-tab-pane key="auth" tab="Auth"> -->
            <!--              <LazyMonacoEditor v-model="hook.notification.payload.auth" class="min-h-60 max-h-80" /> -->

            <!--              <span class="text-gray-500 prose-sm p-2"> -->
            <!--                For more about auth option refer -->
            <!--                <a class="prose-sm" href  ="https://github.com/axios/axios#request-config" target="_blank">axios docs</a>. -->
            <!--              </span> -->
            <!--            </a-tab-pane> -->
          </a-tabs>
        </a-col>
      </a-row>

      <a-row v-if="hook.notification.type === 'Slack'" type="flex">
        <a-col :span="24">
          <a-form-item v-bind="validateInfos['notification.channels']">
            <LazyWebhookChannelMultiSelect
              v-if="slackChannels.length > 0"
              v-model="hook.notification.payload.channels"
              :selected-channel-list="hook.notification.payload.channels"
              :available-channel-list="slackChannels"
              placeholder="Select Slack channels"
            />
          </a-form-item>
        </a-col>
      </a-row>

      <a-row v-if="hook.notification.type === 'Microsoft Teams'" type="flex">
        <a-col :span="24">
          <a-form-item v-bind="validateInfos['notification.channels']">
            <LazyWebhookChannelMultiSelect
              v-if="teamsChannels.length > 0"
              v-model="hook.notification.payload.channels"
              :selected-channel-list="hook.notification.payload.channels"
              :available-channel-list="teamsChannels"
              placeholder="Select Microsoft Teams channels"
            />
          </a-form-item>
        </a-col>
      </a-row>

      <a-row v-if="hook.notification.type === 'Discord'" type="flex">
        <a-col :span="24">
          <a-form-item v-bind="validateInfos['notification.channels']">
            <LazyWebhookChannelMultiSelect
              v-if="discordChannels.length > 0"
              v-model="hook.notification.payload.channels"
              :selected-channel-list="hook.notification.payload.channels"
              :available-channel-list="discordChannels"
              placeholder="Select Discord channels"
            />
          </a-form-item>
        </a-col>
      </a-row>

      <a-row v-if="hook.notification.type === 'Mattermost'" type="flex">
        <a-col :span="24">
          <a-form-item v-bind="validateInfos['notification.channels']">
            <LazyWebhookChannelMultiSelect
              v-if="mattermostChannels.length > 0"
              v-model="hook.notification.payload.channels"
              :selected-channel-list="hook.notification.payload.channels"
              :available-channel-list="mattermostChannels"
              placeholder="Select Mattermost channels"
            />
          </a-form-item>
        </a-col>
      </a-row>

      <a-row v-if="formInput[hook.notification.type] && hook.notification.payload" type="flex">
        <a-col v-for="(input, i) in formInput[hook.notification.type]" :key="i" :span="24">
          <a-form-item v-if="input.type === 'LongText'" v-bind="validateInfos[`notification.payload.${input.key}`]">
            <a-textarea v-model:value="hook.notification.payload[input.key]" :placeholder="input.label" size="large" />
          </a-form-item>

          <a-form-item v-else v-bind="validateInfos[`notification.payload.${input.key}`]">
            <a-input v-model:value="hook.notification.payload[input.key]" :placeholder="input.label" size="large" />
          </a-form-item>
        </a-col>
      </a-row>

      <a-row class="mb-5" type="flex">
        <a-col :span="24">
          <a-card>
            <a-checkbox
              :checked="Boolean(hook.condition)"
              class="nc-check-box-hook-condition"
              @update:checked="hook.condition = $event"
            >
              On Condition
            </a-checkbox>

            <LazySmartsheetToolbarColumnFilter
              v-if="hook.condition"
              ref="filterRef"
              class="mt-4"
              :auto-save="false"
              :show-loading="false"
              :hook-id="hook.id"
              web-hook
            />
          </a-card>
        </a-col>
      </a-row>

      <a-row>
        <a-col :span="24">
          <div class="text-gray-600">
            <div class="flex items-center=">
              <em>Use context variable <strong>data</strong> to refer the record under consideration</em>

              <a-tooltip bottom>
                <template #title>
                  <span> <strong>data</strong> : Row data <br /> </span>
                </template>
                <component :is="iconMap.info" class="ml-2" />
              </a-tooltip>
            </div>
            <div class="mt-3">
              <a href="https://docs.nocodb.com/developer-resources/webhooks/" target="_blank">
                <!-- Document Reference -->
                {{ $t('labels.docReference') }}
              </a>
            </div>
          </div>

          <LazyWebhookTest
            ref="webhookTestRef"
            :hook="{
              ...hook,
              notification: {
                ...hook.notification,
                payload: hook.notification.payload,
              },
            }"
          />
        </a-col>
      </a-row>
    </a-form-item>
  </a-form>
>>>>>>> 58f75835
</template><|MERGE_RESOLUTION|>--- conflicted
+++ resolved
@@ -714,14 +714,16 @@
           <a-row>
             <a-col :span="24">
               <div v-if="!(hook.version === 'v2' && hook.type === 'URL')" class="text-gray-600">
-                <em>Use context variable <strong>data</strong> to refer the record under consideration</em>
-
-                <a-tooltip bottom>
-                  <template #title>
-                    <span> <strong>data</strong> : Row data <br /> </span>
-                  </template>
-                  <component :is="iconMap.info" class="ml-2" />
-                </a-tooltip>
+                <div class="flex items-center"></div>
+                  <em>Use context variable <strong>data</strong> to refer the record under consideration</em>
+
+                  <a-tooltip bottom>
+                    <template #title>
+                      <span> <strong>data</strong> : Row data <br /> </span>
+                    </template>
+                    <component :is="iconMap.info" class="ml-2" />
+                  </a-tooltip>
+                </div>
 
                 <div class="my-3">
                   <a href="https://docs.nocodb.com/developer-resources/webhooks/" target="_blank">
@@ -741,7 +743,6 @@
                   },
                 }"
               />
-<<<<<<< HEAD
             </a-col>
           </a-row>
         </a-form-item>
@@ -758,156 +759,4 @@
       <LazyWebhookCallLog :hook="hook" />
     </a-tab-pane>
   </a-tabs>
-=======
-            </a-tab-pane>
-
-            <a-tab-pane key="params" tab="Params" force-render>
-              <LazyApiClientParams v-model="hook.notification.payload.parameters" />
-            </a-tab-pane>
-
-            <a-tab-pane key="headers" tab="Headers" class="nc-tab-headers">
-              <LazyApiClientHeaders v-model="hook.notification.payload.headers" />
-            </a-tab-pane>
-
-            <!-- No in use at this moment -->
-            <!--            <a-tab-pane key="auth" tab="Auth"> -->
-            <!--              <LazyMonacoEditor v-model="hook.notification.payload.auth" class="min-h-60 max-h-80" /> -->
-
-            <!--              <span class="text-gray-500 prose-sm p-2"> -->
-            <!--                For more about auth option refer -->
-            <!--                <a class="prose-sm" href  ="https://github.com/axios/axios#request-config" target="_blank">axios docs</a>. -->
-            <!--              </span> -->
-            <!--            </a-tab-pane> -->
-          </a-tabs>
-        </a-col>
-      </a-row>
-
-      <a-row v-if="hook.notification.type === 'Slack'" type="flex">
-        <a-col :span="24">
-          <a-form-item v-bind="validateInfos['notification.channels']">
-            <LazyWebhookChannelMultiSelect
-              v-if="slackChannels.length > 0"
-              v-model="hook.notification.payload.channels"
-              :selected-channel-list="hook.notification.payload.channels"
-              :available-channel-list="slackChannels"
-              placeholder="Select Slack channels"
-            />
-          </a-form-item>
-        </a-col>
-      </a-row>
-
-      <a-row v-if="hook.notification.type === 'Microsoft Teams'" type="flex">
-        <a-col :span="24">
-          <a-form-item v-bind="validateInfos['notification.channels']">
-            <LazyWebhookChannelMultiSelect
-              v-if="teamsChannels.length > 0"
-              v-model="hook.notification.payload.channels"
-              :selected-channel-list="hook.notification.payload.channels"
-              :available-channel-list="teamsChannels"
-              placeholder="Select Microsoft Teams channels"
-            />
-          </a-form-item>
-        </a-col>
-      </a-row>
-
-      <a-row v-if="hook.notification.type === 'Discord'" type="flex">
-        <a-col :span="24">
-          <a-form-item v-bind="validateInfos['notification.channels']">
-            <LazyWebhookChannelMultiSelect
-              v-if="discordChannels.length > 0"
-              v-model="hook.notification.payload.channels"
-              :selected-channel-list="hook.notification.payload.channels"
-              :available-channel-list="discordChannels"
-              placeholder="Select Discord channels"
-            />
-          </a-form-item>
-        </a-col>
-      </a-row>
-
-      <a-row v-if="hook.notification.type === 'Mattermost'" type="flex">
-        <a-col :span="24">
-          <a-form-item v-bind="validateInfos['notification.channels']">
-            <LazyWebhookChannelMultiSelect
-              v-if="mattermostChannels.length > 0"
-              v-model="hook.notification.payload.channels"
-              :selected-channel-list="hook.notification.payload.channels"
-              :available-channel-list="mattermostChannels"
-              placeholder="Select Mattermost channels"
-            />
-          </a-form-item>
-        </a-col>
-      </a-row>
-
-      <a-row v-if="formInput[hook.notification.type] && hook.notification.payload" type="flex">
-        <a-col v-for="(input, i) in formInput[hook.notification.type]" :key="i" :span="24">
-          <a-form-item v-if="input.type === 'LongText'" v-bind="validateInfos[`notification.payload.${input.key}`]">
-            <a-textarea v-model:value="hook.notification.payload[input.key]" :placeholder="input.label" size="large" />
-          </a-form-item>
-
-          <a-form-item v-else v-bind="validateInfos[`notification.payload.${input.key}`]">
-            <a-input v-model:value="hook.notification.payload[input.key]" :placeholder="input.label" size="large" />
-          </a-form-item>
-        </a-col>
-      </a-row>
-
-      <a-row class="mb-5" type="flex">
-        <a-col :span="24">
-          <a-card>
-            <a-checkbox
-              :checked="Boolean(hook.condition)"
-              class="nc-check-box-hook-condition"
-              @update:checked="hook.condition = $event"
-            >
-              On Condition
-            </a-checkbox>
-
-            <LazySmartsheetToolbarColumnFilter
-              v-if="hook.condition"
-              ref="filterRef"
-              class="mt-4"
-              :auto-save="false"
-              :show-loading="false"
-              :hook-id="hook.id"
-              web-hook
-            />
-          </a-card>
-        </a-col>
-      </a-row>
-
-      <a-row>
-        <a-col :span="24">
-          <div class="text-gray-600">
-            <div class="flex items-center=">
-              <em>Use context variable <strong>data</strong> to refer the record under consideration</em>
-
-              <a-tooltip bottom>
-                <template #title>
-                  <span> <strong>data</strong> : Row data <br /> </span>
-                </template>
-                <component :is="iconMap.info" class="ml-2" />
-              </a-tooltip>
-            </div>
-            <div class="mt-3">
-              <a href="https://docs.nocodb.com/developer-resources/webhooks/" target="_blank">
-                <!-- Document Reference -->
-                {{ $t('labels.docReference') }}
-              </a>
-            </div>
-          </div>
-
-          <LazyWebhookTest
-            ref="webhookTestRef"
-            :hook="{
-              ...hook,
-              notification: {
-                ...hook.notification,
-                payload: hook.notification.payload,
-              },
-            }"
-          />
-        </a-col>
-      </a-row>
-    </a-form-item>
-  </a-form>
->>>>>>> 58f75835
 </template>