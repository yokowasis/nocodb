--- conflicted
+++ resolved
@@ -12,13 +12,8 @@
 const email = computed(() => user.value?.email ?? '---')
 
 const logout = async () => {
-<<<<<<< HEAD
-  await signOut()
-  await navigateTo('/signin')
-=======
   await signOut(false)
   navigateTo('/signin')
->>>>>>> 4d407c5a
 }
 </script>
 
