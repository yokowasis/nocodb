--- conflicted
+++ resolved
@@ -23,11 +23,7 @@
       'size-xsmall': size === 'xsmall',
     }"
     v-bind="$attrs"
-<<<<<<< HEAD
-    :size="size === 'xsmall' ? undefined : size"
-=======
     :size="switchSize"
->>>>>>> cd78fd66
     @change="onChange"
   >
   </a-switch>
