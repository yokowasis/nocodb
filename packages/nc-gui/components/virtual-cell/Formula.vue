<script lang="ts" setup>
import { handleTZ } from 'nocodb-sdk'
import type { ColumnType } from 'nocodb-sdk'
import type { Ref } from 'vue'
<<<<<<< HEAD
import {
  CellValueInj,
  ColumnInj,
  IsExpandedFormOpenInj,
  computed,
  inject,
  renderValue,
  replaceUrlsWithLink,
  useBase,
} from '#imports'
=======
import { CellValueInj, ColumnInj, computed, inject, renderValue, replaceUrlsWithLink, useBase, useGlobal } from '#imports'
>>>>>>> 2c53c482

// todo: column type doesn't have required property `error` - throws in typecheck
const column = inject(ColumnInj) as Ref<ColumnType & { colOptions: { error: any } }>

const cellValue = inject(CellValueInj)

const isExpandedFormOpen = inject(IsExpandedFormOpenInj, ref(false))!

const { isPg } = useBase()

const { showNull } = useGlobal()

const result = computed(() =>
  isPg(column.value.source_id) ? renderValue(handleTZ(cellValue?.value)) : renderValue(cellValue?.value),
)

const urls = computed(() => replaceUrlsWithLink(result.value))

const { showEditNonEditableFieldWarning, showClearNonEditableFieldWarning, activateShowEditNonEditableFieldWarning } =
  useShowNotEditableWarning()
</script>

<template>
  <div>
    <a-tooltip v-if="column && column.colOptions && column.colOptions.error" placement="bottom" class="text-orange-700">
      <template #title>
        <span class="font-bold">{{ column.colOptions.error }}</span>
      </template>
      <span>ERR!</span>
    </a-tooltip>

<<<<<<< HEAD
    <div
      v-else
      class="py-1"
      :class="{
        'px-2': isExpandedFormOpen,
      }"
      @dblclick="activateShowEditNonEditableFieldWarning"
    >
=======
    <span v-else-if="cellValue === null && showNull" class="nc-null uppercase">{{ $t('general.null') }}</span>

    <div v-else class="py-2" @dblclick="activateShowEditNonEditableFieldWarning">
>>>>>>> 2c53c482
      <div v-if="urls" v-html="urls" />

      <div v-else>{{ result }}</div>

      <div v-if="showEditNonEditableFieldWarning" class="text-left text-wrap mt-2 text-[#e65100] text-xs">
        {{ $t('msg.info.computedFieldEditWarning') }}
      </div>
      <div v-if="showClearNonEditableFieldWarning" class="text-left text-wrap mt-2 text-[#e65100] text-xs">
        {{ $t('msg.info.computedFieldDeleteWarning') }}
      </div>
    </div>
  </div>
</template><|MERGE_RESOLUTION|>--- conflicted
+++ resolved
@@ -2,20 +2,7 @@
 import { handleTZ } from 'nocodb-sdk'
 import type { ColumnType } from 'nocodb-sdk'
 import type { Ref } from 'vue'
-<<<<<<< HEAD
-import {
-  CellValueInj,
-  ColumnInj,
-  IsExpandedFormOpenInj,
-  computed,
-  inject,
-  renderValue,
-  replaceUrlsWithLink,
-  useBase,
-} from '#imports'
-=======
-import { CellValueInj, ColumnInj, computed, inject, renderValue, replaceUrlsWithLink, useBase, useGlobal } from '#imports'
->>>>>>> 2c53c482
+import { CellValueInj, ColumnInj, IsExpandedFormOpenInj, computed, inject, renderValue, replaceUrlsWithLink, useBase, useGlobal } from '#imports'
 
 // todo: column type doesn't have required property `error` - throws in typecheck
 const column = inject(ColumnInj) as Ref<ColumnType & { colOptions: { error: any } }>
@@ -46,8 +33,7 @@
       </template>
       <span>ERR!</span>
     </a-tooltip>
-
-<<<<<<< HEAD
+    <span v-else-if="cellValue === null && showNull" class="nc-null uppercase">{{ $t('general.null') }}</span>
     <div
       v-else
       class="py-1"
@@ -56,11 +42,7 @@
       }"
       @dblclick="activateShowEditNonEditableFieldWarning"
     >
-=======
-    <span v-else-if="cellValue === null && showNull" class="nc-null uppercase">{{ $t('general.null') }}</span>
 
-    <div v-else class="py-2" @dblclick="activateShowEditNonEditableFieldWarning">
->>>>>>> 2c53c482
       <div v-if="urls" v-html="urls" />
 
       <div v-else>{{ result }}</div>
