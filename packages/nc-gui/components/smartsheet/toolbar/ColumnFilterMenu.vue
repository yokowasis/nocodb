--- conflicted
+++ resolved
@@ -21,15 +21,13 @@
 
 const isPublic = inject(IsPublicInj, ref(false))
 
-const { filterAutoSave } = useGlobal()
+const { filterAutoSave, isMobileMode } = useGlobal()
 
 const filterComp = ref<typeof ColumnFilter>()
 
 const { $e } = useNuxtApp()
 
 const { nestedFilters } = useSmartsheetStoreOrThrow()
-
-const { isMobileMode } = useGlobal()
 
 // todo: avoid duplicate api call by keeping a filter store
 const { nonDeletedFilters, loadFilters } = useViewFilters(
@@ -78,11 +76,7 @@
         <div class="flex items-center gap-1">
           <MdiFilterOutline />
           <!-- Filter -->
-<<<<<<< HEAD
-          <span v-if="!isMobileMode" class="text-capitalize !text-sm font-weight-normal">{{ $t('activity.filter') }}</span>
-=======
-          <span class="text-capitalize !text-xs font-weight-normal">{{ $t('activity.filter') }}</span>
->>>>>>> a9fd6f3a
+          <span v-if="!isMobileMode" class="text-capitalize !text-xs font-weight-normal">{{ $t('activity.filter') }}</span>
           <MdiMenuDown class="text-grey" />
 
           <span v-if="filtersLength" class="nc-count-badge">{{ filtersLength }}</span>
