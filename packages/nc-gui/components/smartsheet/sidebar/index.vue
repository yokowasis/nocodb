<script setup lang="ts">
import type { ViewType, ViewTypes } from 'nocodb-sdk'
import {
  ActiveViewInj,
  MetaInj,
  computed,
  inject,
  ref,
  resolveComponent,
  useDialog,
  useNuxtApp,
  useRoute,
  useRouter,
  useSidebar,
  useUIPermission,
  useViews,
  watch,
  useTabs
} from "#imports";

const meta = inject(MetaInj, ref())
const { activeTab } = useTabs();

const activeView = inject(ActiveViewInj, ref())

<<<<<<< HEAD
const { lastOpenedViewMap } = useProject()

const setLastOpenedViewId = (viewId?: string) => {
  if (viewId && activeTab.value?.id) {
    lastOpenedViewMap.value[activeTab.value?.id] = viewId
  }
}
=======
const { activeTab } = useTabs()
>>>>>>> d6817ed7

const { views, loadViews, isLoading } = useViews(meta)

const { lastOpenedViewMap } = useProject()

const setLastOpenedViewId = (viewId?: string) => {
  if (viewId && activeTab.value?.id) {
    lastOpenedViewMap.value[activeTab.value?.id] = viewId
  }
}

const { isUIAllowed } = useUIPermission()

const router = useRouter()

const route = useRoute()

const { $e } = useNuxtApp()

/** Sidebar visible */
const { isOpen } = useSidebar('nc-right-sidebar')

const sidebarCollapsed = computed(() => !isOpen.value)

/** Sidebar ref */
const sidebar = ref()

/** Watch route param and change active view based on `viewTitle` */
watch(
  [views, () => route.params.viewTitle],
  ([nextViews, viewTitle]) => {
<<<<<<< HEAD
    const lastOpenedViewId = activeTab.value?.id && lastOpenedViewMap.value[activeTab.value?.id ]
=======
    const lastOpenedViewId = activeTab.value?.id && lastOpenedViewMap.value[activeTab.value?.id]
>>>>>>> d6817ed7
    const lastOpenedView = nextViews.find((v) => v.id === lastOpenedViewId)

    if (viewTitle) {
      let view = nextViews.find((v) => v.title === viewTitle)
      if (view) {
        activeView.value = view
        setLastOpenedViewId(activeView.value?.id)
      } else {
        /** search with view id and if found replace with title */
        view = nextViews.find((v) => v.id === viewTitle)
        if (view) {
          router.replace({
            params: {
              viewTitle: view.title,
            },
          })
        }
      }
    } else if (lastOpenedView) {
      /** if active view is not found, set it to last opened view */
      router.replace({
<<<<<<< HEAD
          params: {
            viewTitle: lastOpenedView.title,
          },
        })
=======
        params: {
          viewTitle: lastOpenedView.title,
        },
      })
>>>>>>> d6817ed7
    } else {
      if (nextViews?.length && activeView.value !== nextViews[0] || (!activeView.value || !nextViews.includes(activeView.value))) {
        activeView.value = nextViews[0]
      }
    }

    /** if active view is not found, set it to first view */
    if (nextViews?.length && (!activeView.value || !nextViews.includes(activeView.value))) {
      activeView.value = nextViews[0]
    }
  },
  { immediate: true },
)

/** Open delete modal */
function onOpenModal({
  title = '',
  type,
  copyViewId,
  groupingFieldColumnId,
}: {
  title?: string
  type: ViewTypes
  copyViewId?: string
  groupingFieldColumnId?: string
}) {
  const isOpen = ref(true)

  const { close } = useDialog(resolveComponent('DlgViewCreate'), {
    'modelValue': isOpen,
    title,
    type,
    meta,
    'selectedViewId': copyViewId,
    groupingFieldColumnId,
    'views': views,
    'onUpdate:modelValue': closeDialog,
    'onCreated': async (view: ViewType) => {
      closeDialog()

      await loadViews()

      router.push({ params: { viewTitle: view.title || '' } })

      $e('a:view:create', { view: view.type })
    },
  })

  function closeDialog() {
    isOpen.value = false

    close(1000)
  }
}
</script>

<template>
  <a-layout-sider
    ref="sidebar"
    :collapsed="sidebarCollapsed"
    collapsiple
    collapsed-width="0"
    width="0"
    class="nc-view-sidebar relative shadow h-full w-full !flex-1 !min-w-0 !max-w-[150px] !w-[150px] lg:(!max-w-[250px] !w-[250px])"
    theme="light"
  >
    <LazySmartsheetSidebarToolbar
      class="min-h-[var(--toolbar-height)] max-h-[var(--toolbar-height)] flex items-center py-3 px-3 justify-between border-b-1"
    />

    <div class="flex-1 flex flex-col min-h-0">
      <GeneralOverlay v-if="!views.length" :model-value="isLoading" inline class="bg-gray-300/50">
        <div class="w-full h-full flex items-center justify-center">
          <a-spin />
        </div>
      </GeneralOverlay>

      <LazySmartsheetSidebarMenuTop :views="views" @open-modal="onOpenModal" @deleted="loadViews" />

      <template v-if="isUIAllowed('virtualViewsCreateOrEdit')">
        <div class="!my-3 w-full border-b-1" />

        <LazySmartsheetSidebarMenuBottom @open-modal="onOpenModal" />
      </template>
    </div>
  </a-layout-sider>
</template>

<style scoped>
:deep(.ant-menu-title-content) {
  @apply w-full;
}

:deep(.ant-layout-sider-children) {
  @apply flex flex-col;
}
</style><|MERGE_RESOLUTION|>--- conflicted
+++ resolved
@@ -23,7 +23,6 @@
 
 const activeView = inject(ActiveViewInj, ref())
 
-<<<<<<< HEAD
 const { lastOpenedViewMap } = useProject()
 
 const setLastOpenedViewId = (viewId?: string) => {
@@ -31,9 +30,6 @@
     lastOpenedViewMap.value[activeTab.value?.id] = viewId
   }
 }
-=======
-const { activeTab } = useTabs()
->>>>>>> d6817ed7
 
 const { views, loadViews, isLoading } = useViews(meta)
 
@@ -65,11 +61,7 @@
 watch(
   [views, () => route.params.viewTitle],
   ([nextViews, viewTitle]) => {
-<<<<<<< HEAD
-    const lastOpenedViewId = activeTab.value?.id && lastOpenedViewMap.value[activeTab.value?.id ]
-=======
     const lastOpenedViewId = activeTab.value?.id && lastOpenedViewMap.value[activeTab.value?.id]
->>>>>>> d6817ed7
     const lastOpenedView = nextViews.find((v) => v.id === lastOpenedViewId)
 
     if (viewTitle) {
@@ -91,17 +83,10 @@
     } else if (lastOpenedView) {
       /** if active view is not found, set it to last opened view */
       router.replace({
-<<<<<<< HEAD
           params: {
             viewTitle: lastOpenedView.title,
           },
         })
-=======
-        params: {
-          viewTitle: lastOpenedView.title,
-        },
-      })
->>>>>>> d6817ed7
     } else {
       if (nextViews?.length && activeView.value !== nextViews[0] || (!activeView.value || !nextViews.includes(activeView.value))) {
         activeView.value = nextViews[0]
