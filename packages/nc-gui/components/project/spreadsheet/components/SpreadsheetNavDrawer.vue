--- conflicted
+++ resolved
@@ -242,45 +242,6 @@
           </v-btn>
           <webhook-slider v-model="webhookSliderModal" :meta="meta" />
         </div>
-<<<<<<< HEAD
-=======
-
-        <div
-          v-if="!isSharedBase && time - $store.state.settings.miniSponsorCard > 15 * 60 * 1000"
-          class="py-2 sponsor-wrapper"
-        >
-          <v-icon small class="close-icon" @click="hideMiniSponsorCard"> mdi-close-circle-outline </v-icon>
-          <v-divider class="mb-2" />
-          <flip-card width="100%" height="100px" :on-time="30 * 1000" :on-hover="false">
-            <template #front>
-              <extras class="pl-1 mt-1" />
-              <v-btn
-                v-t="['e:hiring']"
-                color="primary"
-                outlined
-                class="caption d-100 mt-4"
-                href="https://angel.co/company/nocodb"
-                target="_blank"
-              >
-                🚀 We are Hiring! 🚀
-              </v-btn>
-            </template>
-            <template #back>
-              <span class="caption text-left body-1 textColor--text text--lighten-1">{{ supportCost }}</span>
-              <v-btn
-                color="primary"
-                class="caption d-100 my-2"
-                outlined
-                href="https://github.com/sponsors/nocodb"
-                target="_blank"
-              >
-                <v-icon small color="red" class="mr-2"> mdi-cards-heart </v-icon>
-                {{ $t('activity.sponsorUs') }}
-              </v-btn>
-            </template>
-          </flip-card>
-        </div>
->>>>>>> 66e82a39
       </div>
     </v-container>
 
@@ -383,7 +344,6 @@
 </template>
 
 <script>
-<<<<<<< HEAD
 import draggable from 'vuedraggable'
 import { ViewTypes } from 'nocodb-sdk'
 import CreateViewDialog from '~/components/project/spreadsheet/dialog/CreateViewDialog'
@@ -392,18 +352,6 @@
 import CodeSnippet from '~/components/project/spreadsheet/components/CodeSnippet'
 import WebhookSlider from '~/components/project/tableTabs/webhook/WebhookSlider'
 import FlipCard from '~/components/project/spreadsheet/components/FlipCard'
-=======
-import draggable from 'vuedraggable';
-import { ViewTypes } from 'nocodb-sdk';
-import CreateViewDialog from '~/components/project/spreadsheet/dialog/CreateViewDialog';
-import Extras from '~/components/project/spreadsheet/components/Extras';
-import viewIcons from '~/helpers/viewIcons';
-import { copyTextToClipboard } from '~/helpers/xutils';
-import SponsorMini from '~/components/SponsorMini';
-import CodeSnippet from '~/components/project/spreadsheet/components/CodeSnippet';
-import WebhookSlider from '~/components/project/tableTabs/webhook/WebhookSlider';
-import FlipCard from '~/components/project/spreadsheet/components/FlipCard';
->>>>>>> 66e82a39
 
 export default {
   name: 'SpreadsheetNavDrawer',
@@ -531,20 +479,8 @@
         default:
           viewType = 'view';
       }
-<<<<<<< HEAD
-      return `${this.dashboardUrl}#/nc/${viewType}/${this.shareLink.uuid}`
-    }
-=======
       return `${this.dashboardUrl}#/nc/${viewType}/${this.shareLink.uuid}`;
     },
-    supportCost() {
-      const cost = parseInt(this.$store.getters['project/GtrProjectCost']);
-      if (cost > 0) {
-        return `This costs ~$${cost}/year in non-open source products.`;
-      }
-      return 'Your donations will help us to make this product better.';
-    },
->>>>>>> 66e82a39
   },
   watch: {
     async load(v) {
@@ -612,12 +548,6 @@
       // }
       this.$emit('loadTableData');
     },
-<<<<<<< HEAD
-=======
-    hideMiniSponsorCard() {
-      this.$store.commit('settings/MutMiniSponsorCard', Date.now());
-    },
->>>>>>> 66e82a39
     openCreateViewDlg(type) {
       const mainView = this.viewsList.find(v => v.type === 'table' || v.type === 'view');
       try {
