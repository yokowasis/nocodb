<template>
  <div class="d-flex d-100 chips-wrapper" :class="{active}">
    <template v-if="!isForm">
      <div class="chips d-flex align-center img-container flex-grow-1 hm-items">
        <template v-if="(value || localState)">
          <item-chip
            :active="active"
            :item="value"
            :value="cellValue"
            :readonly="isLocked || (isPublic && !isForm)"
            @edit="editParent"
            @unlink="unlink"
          />
        </template>
      </div>
      <div
        v-if="!isLocked && _isUIAllowed('xcDatatableEditable') && (isForm || !isPublic)"
        class="action align-center justify-center px-1 flex-shrink-1"
        :class="{'d-none': !active, 'd-flex':active }"
      >
        <x-icon small :color="['primary','grey']" @click="showNewRecordModal">
          {{
            value ? 'mdi-arrow-expand' : 'mdi-plus'
          }}
        </x-icon>
      </div>
    </template>
    <list-items
      v-if="newRecordModal"
      :key="parentId"
      v-model="newRecordModal"
      :size="10"
      :meta="parentMeta"
      :primary-col="parentPrimaryCol"
      :primary-key="parentPrimaryKey"
      :api="parentApi"
      :query-params="{
        ...parentQueryParams,
        where: isNew ? null :`${btWhereClause}`,
      }"
      :is-public="isPublic"
      :tn="bt && bt.rtn"
      :password="password"
      @add-new-record="insertAndMapNewParentRecord"
      @add="addChildToParent"
    />

    <list-child-items
      v-if="parentMeta && isForm"
      ref="childList"
      :is-form="isForm"
      :local-state="localState? [localState] : []"
      :is-new="isNew"
      :size="10"
      :parent-meta="parentMeta"
      :meta="parentMeta"
      :primary-col="parentPrimaryCol"
      :primary-key="parentPrimaryKey"
      :api="parentApi"
      :query-params="{
        ...parentQueryParams,
        where: `(${parentPrimaryKey},eq,${parentId})`
      }"
      :bt="value"
      :is-public="isPublic"
      :row-id="parentId"
      @new-record="showNewRecordModal"
      @edit="editParent"
      @unlink="unlink"
    />

    <v-dialog
      v-if="!isPublic && selectedParent"
      v-model="expandFormModal"
      :overlay-opacity="0.8"
      width="1000px"
      max-width="100%"
      class=" mx-auto"
    >
      <component
        :is="form"
        v-if="selectedParent"
        ref="expandedForm"
        v-model="selectedParent"
        :db-alias="nodes.dbAlias"
        :has-many="parentMeta.hasMany"
        :belongs-to="parentMeta.belongsTo"
        :table="parentMeta.tn"
        :old-row="{...selectedParent}"
        :meta="parentMeta"
        :sql-ui="sqlUi"
        :primary-value-column="parentPrimaryCol"
        :api="parentApi"
        :available-columns="parentAvailableColumns"
        :nodes="nodes"
        :query-params="parentQueryParams"
        :is-new.sync="isNewParent"
        icon-color="warning"
        :breadcrumbs="breadcrumbs"
        @cancel="selectedParent = null"
        @input="onParentSave"
      />
    </v-dialog>
  </div>
</template>

<script>
// import ApiFactory from '@/components/project/spreadsheet/apis/apiFactory'
import ListItems from '@/components/project/spreadsheet/components/virtualCell/components/listItems'
import ListChildItems from '@/components/project/spreadsheet/components/virtualCell/components/listChildItems'
import ItemChip from '~/components/project/spreadsheet/components/virtualCell/components/itemChip'
import { parseIfInteger } from '@/helpers'

export default {
  name: 'BelongsToCell',
  components: { ListChildItems, ItemChip, ListItems },
  props: {
    isLocked: Boolean,
    breadcrumbs: {
      type: Array,
      default() {
        return []
      }
    },
    isForm: Boolean,
    value: [Object, Array],
    meta: [Object],
    bt: Object,
    nodes: [Object],
    row: [Object],
    api: [Object, Function],
    sqlUi: [Object, Function],
    active: Boolean,
    isNew: Boolean,
    disabledColumns: Object,
    isPublic: Boolean,
    metas: Object,
    password: String
  },
  data: () => ({
    newRecordModal: false,
    parentListModal: false,
    // parentMeta: null,
    list: null,
    childList: null,
    dialogShow: false,
    confirmAction: null,
    confirmMessage: '',
    selectedParent: null,
    isNewParent: false,
    expandFormModal: false,
    localState: null,
    pid: null
  }),
  computed: {
    parentMeta() {
      return this.metas ? this.metas[this.bt.rtn] : this.$store.state.meta.metas[this.bt.rtn]
    },
    // todo : optimize
    parentApi() {
      return this.parentMeta && this.$ncApis.get({
        env: this.nodes.env,
        dbAlias: this.nodes.dbAlias,
        table: this.parentMeta.tn
      })
      // return this.parentMeta && this.parentMeta._tn
      //   ? ApiFactory.create(this.$store.getters['project/GtrProjectType'],
      //     this.parentMeta && this.parentMeta._tn, this.parentMeta && this.parentMeta.columns, this, this.parentMeta)
      //   : null
    },
    parentId() {
      return this.pid ?? (this.value && this.parentMeta && this.parentMeta.columns.filter(c => c.pk).map(c => this.value[c._cn]).join('___'))
    },
    parentPrimaryCol() {
      return this.parentMeta && (this.parentMeta.columns.find(c => c.pv) || {})._cn
    },
    parentPrimaryKey() {
      return this.parentMeta && (this.parentMeta.columns.find(c => c.pk) || {})._cn
    },
    parentReferenceKey() {
      return this.parentMeta && (this.parentMeta.columns.find(c => c.cn === this.bt.rcn) || {})._cn
    },
    btWhereClause() {
      // if parent reference key is pk, then filter out the selected value
      // else, filter out the selected value + empty values (as we can't set an empty value)
      const prk = this.parentReferenceKey
      const isPk = !!(this.parentMeta && (this.parentMeta.columns.find(c => c.pk && c._cn === prk))) || false
      let selectedValue = this.meta && this.meta.columns ? this.meta.columns.filter(c => c.cn === this.bt.cn).map(c => this.row[c._cn] || '').join('___') : ''
      if (this.parentMeta && (this.parentMeta.columns.find(c => c._cn === prk)).type !== 'string') {
        selectedValue = selectedValue || 0
      }
      return `(${prk},not,${selectedValue})` + (!isPk ? `~and(${prk},not,)` : '')
    },
    parentQueryParams() {
      if (!this.parentMeta) {
        return {}
      }
      // todo: use reduce
      return {
        hm: (this.parentMeta && this.parentMeta.v && this.parentMeta.v.filter(v => v.hm).map(({ hm }) => hm.tn).join()) || '',
        bt: (this.parentMeta && this.parentMeta.v && this.parentMeta.v.filter(v => v.bt).map(({ bt }) => bt.rtn).join()) || '',
        mm: (this.parentMeta && this.parentMeta.v && this.parentMeta.v.filter(v => v.mm).map(({ mm }) => mm.rtn).join()) || ''
      }
    },
    parentAvailableColumns() {
      const hideCols = ['created_at', 'updated_at']
      if (!this.parentMeta) {
        return []
      }

      const columns = []
      if (this.parentMeta.columns) {
        columns.push(...this.parentMeta.columns.filter(c => !(c.pk && c.ai) && !hideCols.includes(c.cn) && !((this.parentMeta.v || []).some(v => v.bt && v.bt.cn === c.cn))))
      }
      if (this.parentMeta.v) {
        columns.push(...this.parentMeta.v.map(v => ({ ...v, virtual: 1 })))
      }
      return columns
    },
    // todo:
    form() {
      return this.selectedParent && !this.isPublic ? () => import('@/components/project/spreadsheet/components/expandedForm') : 'span'
    },
    cellValue() {
      if (this.value || this.localState) {
        if (this.parentMeta && this.parentPrimaryCol) {
          return (this.value || this.localState)[this.parentPrimaryCol]
        }
        return Object.values(this.value || this.localState)[1]
      }
      return null
    },
  },
  watch: {
    isNew(n, o) {
      if (!n && o) {
        this.localState = null
        this.$emit('update:localState', this.localState)
      }
    }
  },
  async mounted() {
    if (this.isForm) {
      await this.loadParentMeta()
    }
  },
  created() {
    this.loadParentMeta()
  },
  methods: {
    async onParentSave(parent) {
      if (this.isNewParent) {
        await this.addChildToParent(parent)
      } else {
        this.$emit('loadTableData')
      }
    },
    async insertAndMapNewParentRecord() {
      await this.loadParentMeta()
      this.newRecordModal = false
      this.isNewParent = true
      this.selectedParent = {}
      this.expandFormModal = true
    },

    async unlink() {
      const column = this.meta.columns.find(c => c.cn === this.bt.cn)
      const _cn = column._cn
      if (this.isNew) {
        this.$emit('updateCol', this.row, _cn, null)
        this.localState = null
        this.$emit('update:localState', this.localState)
        return
      }
      if (column.rqd) {
        this.$toast.info('Unlink is not possible, instead map to another parent.').goAway(3000)
        return
      }
      const id = this.meta.columns.filter(c => c.pk).map(c => this.row[c._cn]).join('___')
      await this.api.update(id, { [_cn]: null }, this.row)
      this.$emit('loadTableData')
      if (this.isForm && this.$refs.childList) {
        this.$refs.childList.loadData()
      }
    },
    async showParentListModal() {
      this.parentListModal = true
      await this.loadParentMeta()
      const pid = this.meta.columns.filter(c => c.pk).map(c => this.row[c._cn]).join('___')
      const _cn = this.parentMeta.columns.find(c => c.cn === this.hm.cn)._cn
      this.childList = await this.parentApi.paginatedList({
        where: `(${_cn},eq,${pid})`
      })
    },
    async removeChild(child) {
      this.dialogShow = true
      this.confirmMessage =
        'Do you want to delete the record?'
      this.confirmAction = async(act) => {
        if (act === 'hideDialog') {
          this.dialogShow = false
        } else {
          const id = this.parentMeta.columns.filter(c => c.pk).map(c => child[c._cn]).join('___')
          await this.parentApi.delete(id)
          this.pid = null
          this.dialogShow = false
          this.$emit('loadTableData')
          if (this.isForm && this.$refs.childList) {
            this.$refs.childList.loadData()
          }
        }
      }
    },
    async loadParentMeta() {
      // todo: optimize
      if (!this.parentMeta) {
        await this.$store.dispatch('meta/ActLoadMeta', {
          env: this.nodes.env,
          dbAlias: this.nodes.dbAlias,
          tn: this.bt.rtn
        })
        // const parentTableData = await this.$store.dispatch('sqlMgr/ActSqlOp', [{
        //   env: this.nodes.env,
        //   dbAlias: this.nodes.dbAlias
        // }, 'tableXcModelGet', {
        //   tn: this.bt.rtn
        // }]);
        // this.parentMeta = JSON.parse(parentTableData.meta)
      }
    },
    async showNewRecordModal() {
      await this.loadParentMeta()
      this.newRecordModal = true
    },
    async addChildToParent(parent) {
      const pkColumns = this.parentMeta.columns.filter(c => c.pk)
      const pid = pkColumns.map(c => parent[c._cn]).join('___')
      const id = this.meta.columns.filter(c => c.pk).map(c => this.row[c._cn]).join('___')
      const _cn = this.meta.columns.find(c => c.cn === this.bt.cn)._cn
      // let isNum = false

      // if (pkColumns.length === 1) {
      //   isNum = ['float', 'integer'].includes(this.sqlUi.getAbstractType(pkColumns[0]))
      // }

      if (this.isNew) {
        this.localState = parent
        this.$emit('update:localState', this.localState)
        this.$emit('updateCol', this.row, _cn, +pid || pid)
        this.newRecordModal = false
        return
      }
<<<<<<< HEAD

      const data = {
        [_cn]: isNum ? +pid : pid
      }

      const oldData = {
=======
      await this.api.update(id, {
        [_cn]: parseIfInteger(parent[this.parentReferenceKey])
      }, {
>>>>>>> 4fe132db
        [_cn]: this.value && this.value[this.parentPrimaryKey]
      }

      await this.api.update(id, data, oldData)
      this.pid = pid

      this.newRecordModal = false

      this.$emit('loadTableData')
      if (this.isForm && this.$refs.childList) {
        this.$refs.childList.loadData()
      }
    },
    async editParent(parent) {
      await this.loadParentMeta()
      this.isNewParent = false
      this.selectedParent = parent
      this.expandFormModal = true
      setTimeout(() => {
        this.$refs.expandedForm && this.$refs.expandedForm.reload()
      }, 500)
    }
  }
}
</script>

<style scoped lang="scss">
.items-container {
  overflow-x: visible;
  max-height: min(500px, 60vh);
  overflow-y: auto;
}

.primary-value {
  .primary-key {
    display: none;
    margin-left: .5em;
  }

  &:hover .primary-key {
    display: inline;
  }
}

.child-card {
  cursor: pointer;

  &:hover {
    box-shadow: 0 0 .2em var(--v-textColor-lighten5)
  }
}

.hm-items {
  flex-wrap: wrap;
  row-gap: 3px;
  gap: 3px;
  margin: 3px auto;
}

.chips-wrapper {
  .chips {
    max-width: 100%;
  }

  &.active {
    .chips {
      max-width: calc(100% - 22px);
    }
  }
}

</style>
<!--
/**
 * @copyright Copyright (c) 2021, Xgene Cloud Ltd
 *
 * @author Naveen MR <oof1lab@gmail.com>
 * @author Pranav C Balan <pranavxc@gmail.com>
 * @author Md Ishtiaque Zafar <ishtiaque.zafar92@gmail.com>
 * @author Wing-Kam Wong <wingkwong.code@gmail.com>
 *
 * @license GNU AGPL version 3 or any later version
 *
 * This program is free software: you can redistribute it and/or modify
 * it under the terms of the GNU Affero General Public License as
 * published by the Free Software Foundation, either version 3 of the
 * License, or (at your option) any later version.
 *
 * This program is distributed in the hope that it will be useful,
 * but WITHOUT ANY WARRANTY; without even the implied warranty of
 * MERCHANTABILITY or FITNESS FOR A PARTICULAR PURPOSE.  See the
 * GNU Affero General Public License for more details.
 *
 * You should have received a copy of the GNU Affero General Public License
 * along with this program. If not, see <http://www.gnu.org/licenses/>.
 *
 */
--><|MERGE_RESOLUTION|>--- conflicted
+++ resolved
@@ -350,18 +350,12 @@
         this.newRecordModal = false
         return
       }
-<<<<<<< HEAD
 
       const data = {
-        [_cn]: isNum ? +pid : pid
+        [_cn]: parseIfInteger(parent[this.parentReferenceKey])
       }
 
       const oldData = {
-=======
-      await this.api.update(id, {
-        [_cn]: parseIfInteger(parent[this.parentReferenceKey])
-      }, {
->>>>>>> 4fe132db
         [_cn]: this.value && this.value[this.parentPrimaryKey]
       }
 
