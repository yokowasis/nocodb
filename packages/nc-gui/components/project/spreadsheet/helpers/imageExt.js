--- conflicted
+++ resolved
@@ -13,11 +13,7 @@
 export default imageExt
 
 const isImage = (name, type) => {
-<<<<<<< HEAD
-  return imageExt.some(e => name.toLowerCase().endsWith(`.${e}`)) || (type || '').startsWith('image/')
-=======
   return imageExt.some(e => (name && name.toLowerCase().endsWith(`.${e}`))) || (type || '').startsWith('image/')
->>>>>>> 9bc11ff4
 }
 
 export { isImage }
