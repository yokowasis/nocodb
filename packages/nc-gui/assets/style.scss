@import 'ant-design-vue/dist/antd.variable.min.css';
@import '@vue-flow/core/dist/style.css';
@import '@vue-flow/core/dist/theme-default.css';

:root {
  --header-height: 42px;
  --toolbar-height: 48px;
  --tw-text-opacity: 1;
}

.ant-layout-header {
  height: var(--header-height) !important;
}

html,
body,
#__nuxt,
.ant-layout,
main {
  @apply m-0 h-full w-full bg-white;
}

html {
  overflow-y: auto !important;
}

main {
  @apply flex-0 w-full relative scrollbar-thin-dull;
  overflow-x: hidden;
}

a {
  @apply !text-primary !underline hover:!text-accent;
}

.nc-icon {
  @apply color-transition;
}

// menu item styling
.nc-menu-item {
  @apply cursor-pointer text-xs flex items-center gap-2 px-4 py-3 relative after:(content-[''] absolute top-0 left-0 bottom-0 w-full h-full right-0 bg-current opacity-0 transition transition-opactity duration-100) hover:(after:(opacity-5));

  &.disabled {
    @apply text-black text-opacity-25 bg-[#f5f5f5] cursor-not-allowed text-shadow-none box-shadow-none border-[#d9d9d9];
  }
}

.nc-project-menu-item {
  @apply cursor-pointer flex items-center gap-2 py-2 hover:text-primary after:(content-[''] absolute top-0 left-0 bottom-0 right-0 w-full h-full bg-current opacity-0 transition transition-opactity duration-100) hover:(after:(opacity-5));

  &:hover {
    .nc-icon {
      @apply text-accent;
    }
  }
}

.nc-sidebar-right-item {
  @apply relative flex items-center;

  &::after {
    @apply rounded-md absolute top-0 left-0 right-0 bottom-0 transition-all duration-150 ease-in-out;
    content: '';
  }

  &:hover::after {
    @apply ring shadow-2xl transform scale-110;
  }

  &.disabled-ring:hover::after {
    @apply ring-0;
  }

  svg {
    @apply z-1 text-xl p-1 text-gray-500;
  }

  .disabled {
    @apply cursor-not-allowed border-none;
  }
}

// show  a dot badge if some change present
.nc-badge {
  @apply relative after:(absolute top-[-2px] right-[-2px] w-[8px] h-[8px] rounded-full bg-primary content-[''] !z-20);
}

// for highlighting toolbar menu item
.nc-active-btn > .ant-btn {
  @apply bg-primary bg-opacity-20 hover:(bg-primary bg-opacity-20);
}

// for highlighing toolbar kanban menu item

.nc-kanban-btn > .ant-btn {
  @apply bg-green-400 bg-opacity-20 hover:(bg-primary bg-opacity-20);
}

.nc-locked-overlay {
  @apply absolute h-full w-full z-2 top-0 left-0;
}

.ant-modal-wrap {
  @apply !scrollbar-thin-dull;
}

.animated-bg-gradient {
  background: linear-gradient(122deg, #6f3381, #ec4899, #fedfe1, #4351e8);
  background-size: 800% 800%;

  -webkit-animation: gradient 4s ease infinite;
  -moz-animation: gradient 4s ease infinite;
  animation: gradient 4s ease infinite;
}

@-webkit-keyframes gradient {
  0% {
    background-position: 0% 22%
  }
  50% {
    background-position: 100% 79%
  }
  100% {
    background-position: 0% 22%
  }
}

@-moz-keyframes gradient {
  0% {
    background-position: 0% 22%
  }
  50% {
    background-position: 100% 79%
  }
  100% {
    background-position: 0% 22%
  }
}

@keyframes gradient {
  0% {
    background-position: 0% 22%
  }
  50% {
    background-position: 100% 79%
  }
  100% {
    background-position: 0% 22%
  }
}

.page-enter-active,
.page-leave-active,
.layout-enter-active,
.layout-leave-active {
  @apply transition-all duration-200 ease;
}

.page-enter-from,
.page-leave-to,
.layout-enter-from,
.layout-leave-to {
  @apply opacity-0;
}

.slide-enter-active,
.slide-leave-active {
  @apply transition-all duration-200 ease-in-out;
}

.slide-enter-from,
.slide-leave-to {
  transform: translate(-100%, 0);
}

.slide-right-enter-active,
.slide-right-leave-active {
  transition: all 400ms ease;
}

.slide-right-enter-from,
.slide-right-leave-to {
  transform: translate(100%, 0%);
  opacity: 0;
}

.slide-left-enter-active,
.slide-left-leave-active {
  transition: all 400ms ease;
}

.slide-left-enter-from,
.slide-left-leave-to {
  transform: translate(-100%, 0%);
  opacity: 0;
}

.glow-enter-active,
.glow-leave-active {
  @apply transition-all duration-300 ease-in-out;
}

.glow-enter-active {
  @apply ring ring-xl;
}

.glow-enter-from,
.glow-leave-to {
  @apply opacity-0;
}

.scaling-btn {
  @apply z-1 relative color-transition rounded-md px-4 py-2 text-white;

  &::after {
    @apply rounded absolute top-0 left-0 right-0 bottom-0 transition-all duration-150 ease-in-out bg-primary bg-opacity-100;
    content: '';
    z-index: -1;
  }

  &:hover::after {
    @apply transform scale-110;
  }
}

.ant-dropdown-menu-submenu {
  @apply !py-0;

  .ant-dropdown-menu, .ant-menu {
    @apply m-0 p-0;
  }

  .ant-menu-item {
    @apply !m-0 !px-2;
  }
}

.ant-dropdown-menu {
  @apply !p-0 !rounded;
}

.ant-tabs-dropdown-menu-title-content {
  @apply flex items-center;
}

.ant-dropdown-menu-item-group-list {
  @apply !mx-0;
}

.ant-dropdown-menu-item-group-title {
  @apply border-b-1;
}

.ant-dropdown-menu-item-group-list {
  @apply m-0;
}

.ant-dropdown-menu-item, .ant-menu-item {
<<<<<<< HEAD
  @apply py-0 active:(ring ring-accent ring-opacity-100);
=======
  @apply !py-0;
>>>>>>> f5ea771d
}

.ant-dropdown-menu-title-content,
.ant-menu-title-content {
  @apply !py-0;
}

.ant-dropdown-menu-submenu-title {
  @apply !pr-2;
}

.vue-flow__minimap {
  transform: scale(75%);
  transform-origin: bottom right;
}

.nc-toolbar-btn {
  @apply !shadow-none rounded hover:(ring-1 ring-primary ring-opacity-100) focus:(ring-1 ring-accent ring-opacity-100);
}

.ant-modal {
  @apply !top-[50px];
}<|MERGE_RESOLUTION|>--- conflicted
+++ resolved
@@ -257,11 +257,7 @@
 }
 
 .ant-dropdown-menu-item, .ant-menu-item {
-<<<<<<< HEAD
-  @apply py-0 active:(ring ring-accent ring-opacity-100);
-=======
-  @apply !py-0;
->>>>>>> f5ea771d
+  @apply py-0;
 }
 
 .ant-dropdown-menu-title-content,
