<template>
  <v-container
    fluid
    class="text-center px-10 pt-10 nc-container"

    @dragover.prevent="dragOver = true"
    @dragenter.prevent="dragOver = true"
    @dragexit="dragOver = false"
    @dragleave="dragOver = false"
    @dragend="dragOver = false"
    @drop.prevent.stop="onFileDrop"
  >
    <v-row>
      <v-col v-if="loaded" class="col-lg-6 offset-lg-3 col-12 col-md-12">
        <v-row v-show="projects" class="justify-center">
          <v-card
            row
            class="
              pa-4
              elevation-20
              text-center
              overflow-x-hidden
              flex-shrink-1
            "
            min-width="600"
          >
            <v-overlay v-if="projectStatusUpdating" />
            <v-row justify="center">
              <h1 class="text-center display-1 pa-2 nc-project-page-title">
                <!-- My Projects -->
                <b>{{ $t('title.myProject') }}</b>
                <x-icon
                  small
                  color="primary grey"
                  :tooltip="$t('activity.refreshProject')"
                  @click="projectsRefresh"
                >
                  mdi-refresh
                </x-icon>&nbsp;
                <!--                </x-btn>-->
              </h1>
            </v-row>
            <v-row class="pa-4">
              <!-- Search Project -->
              <v-text-field
                ref="search1"
                v-model="search"
                v-ge="['home', 'project-search']"
                data-v-step="3"
                class="caption pt-0 mt-0 nc-project-page-search"
                :placeholder="$t('activity.searchProject')"
                single-line
                hide-details
                style="max-width: 200px"
              >
                <template #prepend-inner>
                  <v-icon color="grey" class="mt-1" small>
                    search
                  </v-icon>
                </template>
              </v-text-field>
              <v-spacer />
              <!-- Import NocoDB Project by uploading metadata zip file -->
              <x-btn
                vbind:tooltip="$t('msg.info.importText')"
                outlined
                color="grey"
                @click="
                  $refs.importFile.click();
                  project_id = null;
                "
              >
                <v-icon>mdi-import</v-icon>
              </x-btn>

              <template v-if="connectToExternalDB">
                <v-menu offset-y bottom open-on-hover>
                  <template #activator="{ on }">
                    <div>
                      <x-btn
                        v-if="_isUIAllowed('projectCreate',true)"
                        v-ge="['home', 'project-new']"
                        outlined
                        data-v-step="1"
                        color="primary"
                        class="nc-new-project-menu"
                        v-on="on"
                      >
                        <!-- New Project -->
                        {{ $t('title.newProj') }}
                        <v-icon class="mr-1" small>
                          mdi-menu-down
                        </v-icon>
                      </x-btn>
                    </div>
                  </template>
                  <v-list dense>
                    <v-list-item
                      title
                      class="pt-2 create-external-db-project nc-create-external-db-project"
                      @click="onCreateProject()"
                    >
                      <v-list-item-icon class="mr-2">
                        <v-icon small class="">
                          mdi-power-plug-outline
                        </v-icon>
                      </v-list-item-icon>
                      <v-list-item-title>
                        <!-- Create By Connecting <br>To An External Database -->
                        <span
                          class="caption font-weight-regular"
                          v-html="
                            $t('activity.createProjectExtended.extDB')
                          "
                        />
                      </v-list-item-title>
                      <v-spacer />
                      <v-tooltip right>
                        <template #activator="{ on }">
                          <v-icon
                            x-small
                            color="grey"
                            class="ml-4"
                            v-on="on"
                          >
                            mdi-information-outline
                          </v-icon>
                        </template>
                        <!-- Supports MySQL, PostgreSQL, SQL Server & SQLite -->
                        <span class="caption">{{
                          $t('tooltip.extDB')
                        }}</span>
                      </v-tooltip>
                    </v-list-item>
<<<<<<< HEAD
                    <!--                    <v-divider />
                    <v-list-item
                      title
                      class="pt-2 nc-create-project-from-template"
                      @click="onCreateProjectFromTemplate()"
                    >
                      <v-list-item-icon class="mr-2">
                        <v-icon small class="">
                          mdi-checkbox-multiple-blank
                        </v-icon>
                      </v-list-item-icon>
                      <v-list-item-title>
                        &lt;!&ndash; Create By Connecting <br>To An External Database &ndash;&gt;
                        <span
                          class="caption font-weight-regular"
                          v-html="
                            $t('activity.createProjectExtended.template')
                          "
                        />
                      </v-list-item-title>
                    </v-list-item>--->
=======
>>>>>>> 7374f758
                  </v-list>
                </v-menu>
              </template>
              <x-btn
                v-else-if="_isUIAllowed('projectCreate',true)"
                v-ge="['home', 'project-new']"
                outlined
                data-v-step="1"
                color="primary"
                @click="onCreateProject('xcdb')"
              >
                <!-- New Project -->
                {{ $t('title.newProj') }}
              </x-btn>
            </v-row>

            <v-row>
              <v-data-table
                v-if="!loadingProjects && projects && projects.length"
                fixed-header
                hide-default-header
                :height="500"
                dense
                :headers="headers"
                :items="projects"
                :search="search"
                :footer-props="{
                  'items-per-page-options': [20, -1],
                }"
                class="pa-4 text-left mx-auto "
                style="cursor: pointer; max-width: 100%"
              >
                <template #item="props">
                  <tr
                    class="project-row"
                    :class="[`nc-${props.item.projectType}-project-row`,{
                      'nc-meta-project-row': props.item.prefix
                    }]"
                    @click="projectRouteHandler(props.item, projects.length)"
                  >
                    <td data-v-step="2">
                      <div class="d-flex align-center">
                        <v-progress-circular
                          v-if="props.item.loading"
                          class="mr-2"
                          size="15"
                          indeterminate
                        />
                        <template v-else>
                          <v-icon
                            x-small
                            class="mr-2"
                            color="green"
                          >
                            mdi-moon-full
                          </v-icon>
                          <!-- Accessible via GraphQL APIs / Accessible via REST APIs -->
                        </template>
                        <div
                          class="d-inline-block title font-weight-regular"
                          style="min-width:0; max-width:390px; white-space: nowrap;text-overflow: ellipsis; overflow: hidden"
                        >
                          {{
                            props.item.title
                          }}
                        </div>
                      </div>
                    </td>
                    <td style="width:150px;min-width:150px;max-width:150px">
                      <x-icon
                        :tooltip="
                          $t('activity.deleteProject')
                        "
                        class="pointer mr-2"
                        icon.class="delete-icon"
                        small
                        color="red grey"
                        @click.stop="deleteProject(props.item)"
                      >
                        mdi-delete-outline
                      </x-icon>

                      <div
                        v-if="props.item.allowed && _isUIAllowed('projectActions',true) && props.item.is_creator"
                        :class="{
                          'action-icons': !(
                            projectStatusUpdating &&
                            props.item.id === statusUpdatingProjectId
                          ),
                        }"
                      >
                        <!-- Stop Project -->
                        <x-icon
                          v-if="props.item.status === 'started'"
                          :tooltip="
                            $t('activity.stopProject')
                          "
                          class="pointer mr-2"
                          color="orange grey"
                          @click.stop="stopProject(props.item)"
                        >
                          mdi-stop-circle-outline
                        </x-icon>
                        <!-- Start Project -->
                        <x-icon
                          v-else-if="props.item.status === 'stopped'"
                          :tooltip="
                            $t('activity.startProject')
                          "
                          class="pointer mr-2"
                          color="green grey"
                          @click.stop="startProject(props.item)"
                        >
                          mdi-play-circle-outline
                        </x-icon>
                        <x-icon
                          v-if="
                            projectStatusUpdating &&
                              props.item.id === statusUpdatingProjectId
                          "
                          class="mr-1"
                        >
                          mdi-loading mdi-spin
                        </x-icon>
                        <!-- Restart Project -->
                        <x-icon
                          :tooltip="
                            $t('activity.restartProject')
                          "
                          class="pointer mr-2"
                          color="primary grey"
                          @click.stop="restartProject(props.item)"
                        >
                          mdi-restart
                        </x-icon>
                        <!-- Delete Project -->
                        <x-icon
                          :tooltip="
                            $t('activity.deleteProject')
                          "
                          class="pointer mr-2"
                          color="red grey"
                          @click.stop="deleteProject(props.item)"
                        >
                          mdi-delete-circle-outline
                        </x-icon>

                        <v-menu offset-y>
                          <template #activator="{ on }">
                            <x-icon
                              color="grey"
                              v-on="on"
                            >
                              mdi-dots-vertical
                            </x-icon>
                          </template>
                          <v-list dense>
                            <v-list-item
                              dense
                              @click="
                                $refs.importFile.click();
                                project_id = props.item.id;
                              "
                            >
                              <v-list-item-icon class="mr-1">
                                <v-icon small>
                                  mdi-import
                                </v-icon>
                              </v-list-item-icon>
                              <v-list-item-title>
                                <!-- Import Metadata -->
                                <span class="caption font-weight-regular">{{
                                  $t('activity.importMetadata')
                                }}</span>
                              </v-list-item-title>
                            </v-list-item>
                            <v-list-item
                              dense
                              @click="exportMetaZip(props.item.id)"
                            >
                              <v-list-item-icon class="mr-1">
                                <v-icon small>
                                  mdi-export
                                </v-icon>
                              </v-list-item-icon>
                              <v-list-item-title>
                                <!-- Export Metadata -->
                                <span class="caption font-weight-regular">{{
                                  $t('activity.exportMetadata')
                                }}</span>
                              </v-list-item-title>
                            </v-list-item>
                            <v-list-item
                              dense
                              @click="resetMeta(props.item.id)"
                            >
                              <v-list-item-icon class="mr-1">
                                <v-icon small>
                                  mdi-delete-variant
                                </v-icon>
                              </v-list-item-icon>
                              <v-list-item-title>
                                <!-- Clear Metadata -->
                                <span class="caption font-weight-regular">{{
                                  $t('activity.clearMetadata')
                                }}</span>
                              </v-list-item-title>
                            </v-list-item>
                          </v-list>
                        </v-menu>
                      </div>
                    </td>
                  </tr>
                </template>
                <!-- Your search for "{{ search }}" found no results. -->
                <template
                  #no-results
                >
                  <v-alert
                    :value="true"
                    color="error"
                    icon="warning"
                  >
                    {{ $t('msg.error.searchProject', {search}) }}
                  </v-alert>
                </template>
              </v-data-table>
              <v-col
                v-else-if="!loadingProjects"
                style="height: 500px"
                class="d-flex align-center justify-center"
              >
                <v-alert
                  border="left"
                  dense
                  text
                  :value="true"
                  outlined
                  color="success"
                  icon="mdi-information-outline"
                >
                  <!-- Get started by creating a new project -->
                  {{ $t('msg.info.projectEmptyMessage') }}
                </v-alert>
              </v-col>
            </v-row>
          </v-card>
        </v-row>

        <v-row v-cloak v-show="!projects.length && false">
          <!--          <howItWorks class="text-left"></howItWorks>-->

          <v-col cols="" class="d-flex justify-center">
            <v-card
              height="500px"
              width="500px"
              class="elevation-20 pt-4 mt-4 d-flex flex-column"
            >
              <p
                class="
                  display-1
                  flex-grow-1
                  pt-5
                  d-flex
                  align-center
                  justify-center
                "
              >
                <!-- Create By Connecting <br>To An External Database -->
                <span v-html="$t('activity.createProjectExtended.extDB')" />
              </p>
              <v-card-actions class="justify-center pb-10">
                <x-btn
                  tooltip="Create New Project"
                  btn.class="   ma-4 primary"
                  color="primary"
                  large
                  @click="onCreateProject"
                >
                  <v-icon color="white" class="blink_me">
                    mdi-lightbulb-on
                  </v-icon>&nbsp;
                  <!-- New Project -->
                  {{ $t('title.newProj') }}
                </x-btn>
              </v-card-actions>
            </v-card>
          </v-col>
        </v-row>
      </v-col>
      <v-col
        v-if="loaded"
        class="
          col-sm-12 col-lg-3
          d-sm-none d-md-flex
          justify-center justify-lg-end
          align-start
        "
      >
        <sponsor-mini />
      </v-col>
    </v-row>

    <div v-if="projects && projects.length" class="d-flex justify-end">
      <v-list
        class="
          flex-shrink-1
          text-left
          elevation-4
          rounded-xl
          community-card
          mr-10
        "
        width="300"
        :class="{ active: showCommunity }"
        dense
      >
        <v-list-item
          dense
          href="https://github.com/nocodb/nocodb"
          target="_blank"
        >
          <v-list-item-icon>
            <v-icon class="ml-2 mt-n2">
              mdi-github
            </v-icon>
          </v-list-item-icon>
          <v-list-item-title>
            <!-- Star -->
            {{ $t('labels.community.starUs1') }}
            <v-icon small>
              mdi-star-outline
            </v-icon>
            <!-- us on Github -->
            {{ $t('labels.community.starUs2') }}
          </v-list-item-title>
        </v-list-item>
        <v-divider
          v-if="!_isZh"
        />
        <v-list-item
          v-if="!_isZh"
          dense
          target="_blank"
          href="https://calendly.com/nocodb-meeting"
        >
          <v-list-item-icon>
            <v-icon
              class="ml-2"
              :color="textColors[3]"
            >
              mdi-calendar-month
            </v-icon>
          </v-list-item-icon>
          <!-- Book a Free DEMO -->
          <v-list-item-title>
            {{
              $t('labels.community.bookDemo')
            }}
          </v-list-item-title>
        </v-list-item>
        <v-divider />
        <v-list-item dense href="https://discord.gg/5RgZmkW" target="_blank">
          <v-list-item-icon>
            <v-icon class="ml-2" :color="textColors[0]">
              mdi-discord
            </v-icon>
          </v-list-item-icon>
          <!-- Get your questions answered -->
          <v-list-item-title>
            {{
              $t('labels.community.getAnswered')
            }}
          </v-list-item-title>
        </v-list-item>
        <v-divider />
        <v-list-item
          v-if="!_isZh"
          dense
          href="https://twitter.com/NocoDB"
          target="_blank"
        >
          <v-list-item-icon>
            <v-icon class="ml-2" :color="textColors[1]">
              mdi-twitter
            </v-icon>
          </v-list-item-icon>
          <!-- Follow NocoDB -->
          <v-list-item-title>
            {{
              $t('labels.community.followNocodb')
            }}
          </v-list-item-title>
        </v-list-item>
        <template v-else>
          <v-list-item dense class="" @click="$refs.wechat.$el.firstElementChild.click()">
            <v-list-item-icon>
              <share-icons
                ref="wechat"
                class="small  mr-n2"
                url="https://github.com/nocodb/nocodb"
                :social-medias="['wechat']"
              />
            </v-list-item-icon>
            <v-list-item-title>
              Please share it in Wechat
            </v-list-item-title>
          </v-list-item>
          <v-divider />
          <v-list-item dense class="" @click="$refs.weibo.$el.firstElementChild.click()">
            <v-list-item-icon>
              <share-icons
                ref="weibo"
                class="small mr-n2"
                url="https://github.com/nocodb/nocodb"
                :social-medias="['weibo']"
              />
            </v-list-item-icon>
            <v-list-item-title>
              Please share it in Weibo
            </v-list-item-title>
          </v-list-item>
          <v-divider />
          <v-list-item
            dense
            target="_blank"
          >
            <v-list-item-icon>
              <img class="ml-2" src="vue.svg" width="25">
            </v-list-item-icon>
            <!-- Follow NocoDB -->
            <v-list-item-title>
              Built with Vue JS
              <!--              {{-->
              <!--                $t('labels.community.followNocodb')-->
              <!--              }}-->
            </v-list-item-title>
          </v-list-item>
        </template>
      </v-list>
    </div>

    <input
      v-show="false"
      ref="importFile"
      type="file"
      accept=".zip"
      @change="importMetaZip"
    >

    <dlg-label-submit-cancel
      v-if="dialogShow"
      type="primary"
      :actions-mtd="confirmAction"
      :dialog-show="dialogShow"
      :heading="confirmMessage"
    />
    <excel-import ref="excelImport" v-model="excelImportModal" hide-label />
    <templates-modal v-model="templatesModal" hide-label create-project />
  </v-container>
</template>

<script>
import dlgLabelSubmitCancel from '../../components/utils/dlgLabelSubmitCancel.vue'
import ShareIcons from '../../components/share-icons'
import SponsorMini from '@/components/sponsorMini'
import colors from '~/mixins/colors'
import TemplatesModal from '~/components/templates/templatesModal'
import ExcelImport from '~/components/import/excelImport'

export default {
  components: {
    ExcelImport,
    TemplatesModal,
    ShareIcons,
    SponsorMini,
    dlgLabelSubmitCancel
    // howItWorks,
  },
  mixins: [colors],
  $_veeValidate: {
    validator: 'new'
  },
  data() {
    return {
      dragOver: false,
      excelImportModal: false,
      templatesModal: false,
      overlayVisible: true,
      showCommunity: false,
      project_id: null,
      loading: null,
      dialogShow: false,
      confirmAction: null,
      confirmMessage: '',

      createProjectDialog: false,
      projectStatusUpdating: false,
      statusUpdatingProjectId: null,
      screenSize: null,
      trialAlert: true,
      dialog1: true,
      steps: [
        {
          target: '[data-v-step="1"]',
          content: 'Click here to create new Project.',
          params: {
            placement: 'top'
          }
        },
        {
          target: '[data-v-step="2"]',
          content: 'Click here to open existing project.'
        },
        {
          target: '[data-v-step="3"]',
          content: 'Click here to filter projects.'
        },
        {
          target: '[data-v-step="4"]',
          content: 'Click here to open project folder.'
        },
        {
          target: '[data-v-step="5"]',
          content: 'Click here to edit project.'
        },
        {
          target: '[data-v-step="6"]',
          content: 'Click here to delete project.'
        }
      ],
      loaded: false,
      dialog: {
        show: false,
        title: 'Confirm Deleting project',
        heading: '',
        // mtdOk: this.projectRemove,
        type: 'error'
      },
      loadingProjects: true,
      newProjectDialog: false,
      name: '',
      type: 'MySQL',
      userSelectedDir: false,
      dialogTitle: 'New',
      databases: {
        Oracle: 'oracledb',
        Postgres: 'pg',
        MySQL: 'mysql',
        MSSQL: 'mssql',
        Sqlite: 'sqlite'
      },
      headers: [
        {
          text: 'Title',
          value: 'title',
          class: 'caption'
        },
        {
          text: '',
          value: 'name',
          sortable: false,
          class: 'caption'
        }
      ],
      projects: [],
      search: '',
      deleteBtnClicked: false
    }
  },
  computed: {
    connectToExternalDB() {
      return this.$store.state.project && this.$store.state.project.projectInfo && this.$store.state.project.projectInfo.connectToExternalDB
    }
  },
  watch: {
    name() {
      if (!this.userSelectedDir) {
        this.folder = `${this.baseFolder}/${this.name}`
      }
    }
  },
  async created() {
    this.$store.commit('windows/MutToggleGaEnabled', true)
    this.$store.commit('windows/MutToggleTelemetryEnabled', true)
    await this.$store.dispatch('users/ActGetUserDetails')
  },
  async mounted() {
    setTimeout(() => (this.showCommunity = true), 2000)

    await this.projectsLoad()

    if (this.$route && this.$route.query && this.$route.query.excelUrl) {
      this.excelImportModal = true
    }
  },
  methods: {
    async onFileDrop(e) {
      this.excelImportModal = true
      this.$refs.excelImport.dropHandler(e)
    },
    async stopProject(project) {
      this.dialogShow = true
      this.confirmMessage =
        'Do you want to stop the project?'
      this.confirmAction = async(act) => {
        if (act === 'hideDialog') {
          this.dialogShow = false
        } else {
          this.$set(project, 'status', 'stopping')
          const projectId = project.id
          this.statusUpdatingProjectId = projectId
          this.projectStatusUpdating = true
          try {
            await this.$store.dispatch('sqlMgr/ActSqlOp', [
              { project_id: projectId },
              'projectStop'
            ])
            this.$toast
              .success(`Project '${project.title}' stopped successfully`)
              .goAway(3000)
          } catch (e) {
            this.$toast
              .error(`Project '${project.title}' stopping failed`)
              .goAway(3000)
          }
          await this.projectsLoad()
          this.projectStatusUpdating = false
          this.dialogShow = false
        }
      }
    },
    async startProject(project) {
      this.dialogShow = true
      this.confirmMessage =
        'Do you want to start the project?'
      this.confirmAction = async(act) => {
        if (act === 'hideDialog') {
          this.dialogShow = false
        } else {
          this.$set(project, 'status', 'starting')
          const projectId = project.id
          this.statusUpdatingProjectId = projectId
          this.projectStatusUpdating = true
          try {
            await this.$store.dispatch('sqlMgr/ActSqlOp', [
              { project_id: projectId },
              'projectStart'
            ])
            this.$toast
              .success(`Project '${project.title}' started successfully`)
              .goAway(3000)
          } catch (e) {
            this.$toast
              .error(`Project '${project.title}' starting failed`)
              .goAway(3000)
          }
          await this.projectsLoad()
          this.projectStatusUpdating = false
          this.dialogShow = false
        }
      }
    },
    async restartProject(project) {
      this.dialogShow = true
      this.confirmMessage =
        'Do you want to restart the project?'
      this.confirmAction = async(act) => {
        if (act === 'hideDialog') {
          this.dialogShow = false
        } else {
          this.$set(project, 'status', 'restarting')
          const projectId = project.id
          this.statusUpdatingProjectId = projectId
          this.projectStatusUpdating = true
          try {
            await this.$store.dispatch('sqlMgr/ActSqlOp', [
              { project_id: projectId },
              'projectRestart'
            ])
            this.$toast
              .success(`Project '${project.title}' restarted successfully`)
              .goAway(3000)
          } catch (e) {
            this.$toast
              .error(`Project '${project.title}' restarting failed`)
              .goAway(3000)
          }
          await this.projectsLoad()
          this.projectStatusUpdating = false
          this.dialogShow = false
        }
      }
    },
    async deleteProject(project) {
      this.dialogShow = true
      this.confirmMessage =
        'Do you want to delete the project?'
      this.$tele.emit('project:delete:trigger')
      this.confirmAction = async(act) => {
        if (act === 'hideDialog') {
          this.dialogShow = false
        } else {
          this.$set(project, 'status', 'deleting')
          const projectId = project.id
          this.statusUpdatingProjectId = projectId
          this.projectStatusUpdating = true
          try {

            await this.$api.project.delete(projectId)
            this.$toast
              .success(`Project '${project.title}' deleted successfully`)
              .goAway(3000)
          } catch (e) {
            this.$toast
              .error(`Project '${project.title}' deleting failed`)
              .goAway(3000)
          }
          await this.projectsLoad()
          this.projectStatusUpdating = false

          this.dialogShow = false
          this.$tele.emit('project:delete:submit')
        }
      }
    },
    onCreateProject(xcdb) {
      if (xcdb === 'xcdb') {
        this.$router.push('/project/xcdb')
        this.$tele.emit('project:create:xcdb:trigger')
      } else {
        this.$router.push('/project/0')
        this.$tele.emit('project:create:extdb:trigger')
      }
    },
    onCreateProjectFromTemplate() {
      this.templatesModal = true
      this.$tele.emit('project:create:template:trigger')
    },
    onCreateProjectFromExcel() {
      // this.$refs.excelImport.selectFile()
      this.excelImportModal = true
      this.$tele.emit('project:create:excel:trigger')
    },
    async importProjectFromJSON() {
    },
    onTourCompletion() {
      // this.$store.commit('windows/MutShowTour', {page: 'home'})
    },
    getDir(filePath) {
      // return path.dirname(filePath);
    },
    async projectsRefresh() {
      await this.projectsLoad()
      this.$tele.emit('project:refresh')
    },
    async projectsLoad() {
      try {
        this.loadingProjects = true
        this.projects = (await this.$api.project.list({})).list

        // todo: multiplex
        const user = this.$store.state.users.user
        if (
          !(this.projects && this.projects.length) &&
          user &&
          user.roles &&
          user.roles.owner
        ) {
          if (
            this.$store.state.project.projectInfo &&
            this.$store.state.project.projectInfo.oneClick
          ) {
            //
          }
        }

        this.loadingProjects = false
      } catch (error) {
        console.log('Project fetch err', error)
      }
      this.loaded = true
    },
    async projectRouteHandler(project, count) {

      if (!this.deleteBtnClicked) {
        await this.$router.push({
          path: `/nc/${project.id}`
        })
      }
      this.$tele.emit(`project:open:${count}`)
    },
    async projectEdit(project) {
      this.$router.push({
        path: `project/0?edit=true&projectId=${project.id}`
      })
    },
    async projectOpenFolder(project) {
    },

    async exportMetaZip(projectId) {
      this.dialogShow = true
      this.confirmMessage =
        'Do you want to export metadata from meta tables?'
      this.confirmAction = async(act) => {
        if (act === 'hideDialog') {
          this.dialogShow = false
        } else {
          this.loading = 'export-zip'
          let data
          try {
            data = await this.$store.dispatch('sqlMgr/ActSqlOp', [
              {
                // dbAlias: 'db',
                project_id: projectId,
                env: '_noco'
              },
              'xcMetaTablesExportDbToZip',
              null,
              null,
              {
                responseType: 'blob'
              }
            ])
            const url = window.URL.createObjectURL(
              new Blob([data], { type: 'application/zip' })
            )
            const link = document.createElement('a')
            link.href = url
            link.setAttribute('download', 'meta.zip') // or any other extension
            document.body.appendChild(link)
            link.click()
            this.$toast.success(`${this.$t('msg.toast.exportMetadata')}`).goAway(3000)
          } catch (e) {
            console.log(e)
            this.$toast.error(e.message).goAway(3000)
          }
          this.dialogShow = false
          this.loading = null
        }
      }
    },
    async resetMeta(projectId) {
      this.dialogShow = true
      this.confirmMessage = 'Do you want to clear metadata from meta tables?'
      this.confirmAction = async(act) => {
        if (act === 'hideDialog') {
          this.dialogShow = false
        } else {
          this.loading = 'reset-metadata'
          try {
            await this.$store.dispatch('sqlMgr/ActSqlOp', [
              {
                // dbAlias: 'db',
                env: '_noco',
                project_id: projectId
              },
              'xcMetaTablesReset'
            ])
            // this.$toast.success('Metadata cleared successfully').goAway(3000)
            this.$toast.success(`${this.$t('msg.toast.clearMetadata')}`).goAway(3000)
          } catch (e) {
            console.log(e)
            this.$toast.error(e.message).goAway(3000)
          }
          this.dialogShow = false
          this.loading = null
        }
      }
    },
    async importMetaZip() {
      const projectId = this.project_id
      if (
        this.$refs.importFile &&
        this.$refs.importFile.files &&
        this.$refs.importFile.files[0]
      ) {
        const zipFile = this.$refs.importFile.files[0]
        this.loading = 'import-zip'
        try {
          this.$refs.importFile.value = ''
          await this.$store.dispatch('sqlMgr/ActUploadOld', [
            {
              // dbAlias: 'db',
              project_id: projectId,
              env: '_noco'
            },
            'xcMetaTablesImportZipToLocalFsAndDb',
            {},
            zipFile
          ])
          // this.$toast.success('Successfully imported metadata').goAway(3000)
          this.$toast.success(`${this.$t('msg.toast.importMetadata')}`).goAway(3000)
          await this.projectsLoad()
        } catch (e) {
          console.log(e)
          this.$toast.error(e.message).goAway(3000)
        }
        this.dialogShow = false
        this.loading = null
      }
    }
  }
}
</script>
<style scoped>
.action-icons {
  opacity: 0;
  transition: 0.2s opacity;
}

tr:hover .action-icons {
  opacity: 1;
}

@media screen and (max-width: 1240px) {
  .community-card {
    display: none;
  }
}

.community-card {
  position: absolute;
  right: -300px;
  bottom: 60px;
  opacity: 0;
  transition: 2s right, 2s opacity;
}

.community-card.active {
  right: 0px;
  opacity: 1;
}

.nc-container {
  position: relative;
}
/deep/ .project-row .delete-icon{
opacity:0;
  transition: .2s opacity;
}
/deep/ .project-row:hover .delete-icon{
opacity:1;
}

</style>

<!--
/**
 * @copyright Copyright (c) 2021, Xgene Cloud Ltd
 *
 * @author Naveen MR <oof1lab@gmail.com>
 * @author Pranav C Balan <pranavxc@gmail.com>
 * @author Wing-Kam Wong <wingkwong.code@gmail.com>
 *
 * @license GNU AGPL version 3 or any later version
 *
 * This program is free software: you can redistribute it and/or modify
 * it under the terms of the GNU Affero General Public License as
 * published by the Free Software Foundation, either version 3 of the
 * License, or (at your option) any later version.
 *
 * This program is distributed in the hope that it will be useful,
 * but WITHOUT ANY WARRANTY; without even the implied warranty of
 * MERCHANTABILITY or FITNESS FOR A PARTICULAR PURPOSE.  See the
 * GNU Affero General Public License for more details.
 *
 * You should have received a copy of the GNU Affero General Public License
 * along with this program. If not, see <http://www.gnu.org/licenses/>.
 *
 */
--><|MERGE_RESOLUTION|>--- conflicted
+++ resolved
@@ -132,30 +132,6 @@
                         }}</span>
                       </v-tooltip>
                     </v-list-item>
-<<<<<<< HEAD
-                    <!--                    <v-divider />
-                    <v-list-item
-                      title
-                      class="pt-2 nc-create-project-from-template"
-                      @click="onCreateProjectFromTemplate()"
-                    >
-                      <v-list-item-icon class="mr-2">
-                        <v-icon small class="">
-                          mdi-checkbox-multiple-blank
-                        </v-icon>
-                      </v-list-item-icon>
-                      <v-list-item-title>
-                        &lt;!&ndash; Create By Connecting <br>To An External Database &ndash;&gt;
-                        <span
-                          class="caption font-weight-regular"
-                          v-html="
-                            $t('activity.createProjectExtended.template')
-                          "
-                        />
-                      </v-list-item-title>
-                    </v-list-item>--->
-=======
->>>>>>> 7374f758
                   </v-list>
                 </v-menu>
               </template>
