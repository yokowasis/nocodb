{
  "name": "nc-gui",
  "description": "NocoDB Frontend",
  "private": true,
  "author": {
    "name": "NocoDB",
    "url": "https://nocodb.com/"
  },
  "homepage": "https://github.com/nocodb/nocodb",
  "repository": {
    "type": "git",
    "url": "https://github.com/nocodb/nocodb.git"
  },
  "bugs": {
    "url": "https://github.com/nocodb/nocodb/issues"
  },
  "license": "AGPL-3.0-or-later",
  "web-types": "web-types.json",
  "scripts": {
    "build": "nuxi build",
    "dev": "nuxi dev",
    "generate": "nuxi generate",
    "start": "node .output/server/index.mjs",
    "lint": "eslint --ext \".js,.jsx,.ts,.tsx,.vue\" --fix --ignore-path .gitignore .",
    "test": "vitest -c test/vite.config.ts",
    "test:ui": "vitest -c test/vite.config.ts --ui",
    "coverage": "vitest -c test/vite.config.ts run --coverage",
    "build:copy": "npm run generate; rm -rf ../nc-lib-gui/lib/dist/; rsync -rvzh ./dist/ ../nc-lib-gui/lib/dist/",
    "build:copy:publish": "npm run generate; rm -rf ../nc-lib-gui/lib/dist/; rsync -rvzh ./dist/ ../nc-lib-gui/lib/dist/; npm publish ../nc-lib-gui",
    "postinstall": "node scripts/updateNuxtRouting.js",
    "ci:run": "export NODE_OPTIONS=\"--max_old_space_size=16384\"; npm install; NUXT_PAGE_TRANSITION_DISABLE=true npm run build; NUXT_PUBLIC_NC_BACKEND_URL=http://localhost:8080 npm run start &"
  },
  "dependencies": {
    "@ckpack/vue-color": "^1.2.0",
    "@iconify/vue": "^4.0.1",
    "@types/file-saver": "^2.0.5",
    "@vue-flow/additional-components": "^1.2.0",
    "@vue-flow/core": "^1.3.0",
    "@vuelidate/core": "^2.0.0-alpha.44",
    "@vuelidate/validators": "^2.0.0-alpha.31",
    "@vueuse/core": "^9.0.2",
    "@vueuse/integrations": "^9.0.2",
    "ant-design-vue": "^3.2.11",
    "d3-scale": "^4.0.2",
    "dagre": "^0.8.5",
    "dayjs": "^1.11.3",
    "file-saver": "^2.0.5",
    "httpsnippet": "^2.0.0",
    "jsbarcode": "^3.11.5",
    "jsep": "^1.3.6",
    "just-clone": "^6.1.1",
    "jwt-decode": "^3.1.2",
    "leaflet": "^1.9.2",
    "leaflet.markercluster": "^1.5.3",
    "locale-codes": "^1.3.1",
    "monaco-editor": "^0.33.0",
    "nocodb-sdk": "file:../nocodb-sdk",
    "papaparse": "^5.3.2",
    "qrcode": "^1.5.1",
    "socket.io-client": "^4.5.1",
    "sortablejs": "^1.15.0",
    "tinycolor2": "^1.4.2",
    "unique-names-generator": "^4.7.1",
    "v3-infinite-loading": "^1.2.2",
    "validator": "^13.7.0",
    "vue-barcode-reader": "^1.0.3",
    "vue-dompurify-html": "^3.0.0",
    "vue-github-button": "^3.0.3",
    "vue-i18n": "^9.2.2",
<<<<<<< HEAD
    "vue-qrcode-reader": "3.1.0-vue3-compatibility.2",
=======
    "vue3-contextmenu": "^0.2.12",
>>>>>>> 64875150
    "vue3-text-clamp": "^0.1.1",
    "vuedraggable": "^4.1.0",
    "xlsx": "^0.18.5"
  },
  "devDependencies": {
    "@antfu/eslint-config": "^0.26.0",
    "@esbuild-plugins/node-modules-polyfill": "^0.1.4",
    "@iconify-json/ant-design": "^1.1.3",
    "@iconify-json/bi": "^1.1.6",
    "@iconify-json/cil": "^1.1.2",
    "@iconify-json/clarity": "^1.1.4",
    "@iconify-json/eva": "^1.1.2",
    "@iconify-json/ic": "^1.1.7",
    "@iconify-json/la": "^1.1.2",
    "@iconify-json/logos": "^1.1.14",
    "@iconify-json/lucide": "^1.1.36",
    "@iconify-json/material-symbols": "^1.1.8",
    "@iconify-json/mdi": "^1.1.25",
    "@iconify-json/mi": "^1.1.2",
    "@iconify-json/ph": "^1.1.2",
    "@iconify-json/ri": "^1.1.3",
    "@iconify-json/simple-icons": "^1.1.29",
    "@iconify-json/system-uicons": "^1.1.4",
    "@iconify-json/vscode-icons": "^1.1.14",
    "@intlify/vite-plugin-vue-i18n": "^6.0.1",
    "@nuxt/image-edge": "^1.0.0-27657146.da85542",
    "@types/axios": "^0.14.0",
    "@types/dagre": "^0.7.48",
    "@types/file-saver": "^2.0.5",
    "@types/leaflet": "^1.9.0",
    "@types/leaflet.markercluster": "^1.5.1",
    "@types/papaparse": "^5.3.2",
    "@types/qrcode": "^1.5.0",
    "@types/sortablejs": "^1.13.0",
    "@types/tinycolor2": "^1.4.3",
    "@types/validator": "^13.7.10",
    "@types/vue-barcode-reader": "^0.0.0",
    "@vitest/ui": "^0.18.0",
    "@vue/compiler-sfc": "^3.2.37",
    "@vue/test-utils": "^2.0.2",
    "@vueuse/nuxt": "^9.0.2",
    "@windicss/plugin-animations": "^1.0.9",
    "@windicss/plugin-question-mark": "^0.1.1",
    "@windicss/plugin-scrollbar": "^1.2.3",
    "eslint": "^8.22.0",
    "eslint-config-prettier": "^8.5.0",
    "eslint-plugin-prettier": "^4.0.0",
    "happy-dom": "^6.0.3",
    "nuxt": "^3.0.0-rc.12",
    "nuxt-windicss": "^2.5.0",
    "prettier": "^2.7.1",
    "sass": "^1.53.0",
    "unplugin-icons": "^0.14.7",
    "unplugin-vue-components": "^0.22.4",
    "vite-plugin-monaco-editor": "^1.1.0",
    "vite-plugin-purge-icons": "^0.9.0",
    "vitest": "^0.18.0",
    "windicss": "^3.5.6"
  }
}<|MERGE_RESOLUTION|>--- conflicted
+++ resolved
@@ -67,11 +67,8 @@
     "vue-dompurify-html": "^3.0.0",
     "vue-github-button": "^3.0.3",
     "vue-i18n": "^9.2.2",
-<<<<<<< HEAD
     "vue-qrcode-reader": "3.1.0-vue3-compatibility.2",
-=======
     "vue3-contextmenu": "^0.2.12",
->>>>>>> 64875150
     "vue3-text-clamp": "^0.1.1",
     "vuedraggable": "^4.1.0",
     "xlsx": "^0.18.5"
