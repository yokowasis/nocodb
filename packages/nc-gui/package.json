--- conflicted
+++ resolved
@@ -32,10 +32,7 @@
   },
   "dependencies": {
     "@ckpack/vue-color": "^1.2.0",
-<<<<<<< HEAD
-=======
     "@iconify/vue": "^4.0.1",
->>>>>>> 27b69481
     "@types/file-saver": "^2.0.5",
     "@vue-flow/additional-components": "^1.2.0",
     "@vue-flow/core": "^1.3.0",
