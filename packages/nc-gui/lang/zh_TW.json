--- conflicted
+++ resolved
@@ -170,14 +170,9 @@
     "headCreateProject": "建立新專案｜NocoDB",
     "headLogin": "登入｜NocoDB",
     "resetPassword": "重設密碼",
-<<<<<<< HEAD
     "teamAndSettings": "團隊 & 設定",
-    "apiDocs": "API 說明文件"
-=======
-    "teamAndSettings": "Team & Settings",
-    "apiDocs": "API Docs",
+    "apiDocs": "API 說明文件",
     "importFromAirtable": "Import From Airtable"
->>>>>>> 22171bd8
   },
   "labels": {
     "notifyVia": "透過...通知",
@@ -311,16 +306,10 @@
     "insertRow": "插入新行",
     "deleteRow": "刪除行",
     "deleteSelectedRow": "刪除所選行",
-<<<<<<< HEAD
     "importExcel": "匯入 Excel",
+    "importCSV": "匯入 CSV",
     "downloadCSV": "下載為 CSV",
     "uploadCSV": "上傳 CSV",
-=======
-    "importExcel": "導入Excel.",
-    "importCSV": "Import CSV",
-    "downloadCSV": "下載為CSV.",
-    "uploadCSV": "上傳CSV.",
->>>>>>> 22171bd8
     "import": "匯入",
     "importMetadata": "匯入中繼資料",
     "exportMetadata": "匯出中繼資料",
@@ -409,12 +398,8 @@
       "upload": "選擇檔案以上傳",
       "upload_sub": "或拖放檔案",
       "excelSupport": "支持：.xls，.xlsx，.xlsm，.ods，.ots",
-<<<<<<< HEAD
       "excelURL": "輸入 Excel 檔案 URL",
-=======
-      "excelURL": "輸入Excel文件URL",
-      "csvURL": "Enter CSV file URL",
->>>>>>> 22171bd8
+      "csvURL": "輸入 CSV 檔案 URL",
       "footMsg": "要解析為推斷數據類型的行數",
       "excelImport": "板材可用於進口",
       "exportMetadata": "您想從中繼表格中匯出中繼資料嗎？",
