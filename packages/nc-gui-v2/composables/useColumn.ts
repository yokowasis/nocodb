import type { ColumnType } from 'nocodb-sdk'
import { SqlUiFactory, UITypes, isVirtualCol } from 'nocodb-sdk'
import { useProject } from '#imports'

export function useColumn(column: ColumnType) {
  const { project } = useProject()

  const uiDatatype: UITypes = (column && column.uidt) as UITypes
  const abstractType = isVirtualCol(column)
    ? null
    : SqlUiFactory.create(project.value?.bases?.[0]?.config || { client: 'mysql2' }).getAbstractType(column)

  const dataTypeLow = column && column.dt && column.dt.toLowerCase()
  const isBoolean = abstractType === 'boolean'
  const isString = abstractType === 'string'
  const isTextArea = uiDatatype === UITypes.LongText
  const isInt = abstractType === 'integer'
  const isFloat = abstractType === 'float'
  const isDate = abstractType === 'date' || uiDatatype === 'Date'
  const isYear = abstractType === 'year' || uiDatatype === 'Year'
  const isTime = abstractType === 'time' || uiDatatype === 'Time'
  const isDateTime = abstractType === 'datetime' || uiDatatype === 'DateTime'
  const isJSON = uiDatatype === 'JSON'
  const isEnum = uiDatatype === 'SingleSelect'
  const isSingleSelect = uiDatatype === 'SingleSelect'
  const isSet = uiDatatype === 'MultiSelect'
  const isMultiSelect = uiDatatype === 'MultiSelect'
  const isURL = uiDatatype === 'URL'
  const isEmail = uiDatatype === UITypes.Email
  const isAttachment = uiDatatype === 'Attachment'
  const isRating = uiDatatype === UITypes.Rating
  const isCurrency = uiDatatype === 'Currency'
<<<<<<< HEAD
  const isDecimal = uiDatatype === UITypes.Decimal
=======
  const isPhoneNumber = uiDatatype === 'PhoneNumber'
>>>>>>> 831d06b3
  const isDuration = uiDatatype === UITypes.Duration
  const isPercent = uiDatatype === UITypes.Percent
  const isAutoSaved = [
    UITypes.SingleLineText,
    UITypes.LongText,
    UITypes.PhoneNumber,
    UITypes.Email,
    UITypes.URL,
    UITypes.Number,
    UITypes.Decimal,
    UITypes.Percent,
    UITypes.Count,
    UITypes.AutoNumber,
    UITypes.SpecificDBType,
    UITypes.Geometry,
  ].includes(uiDatatype)
  const isManualSaved = [UITypes.Currency, UITypes.Year, UITypes.Time, UITypes.Duration].includes(uiDatatype)

  return {
    abstractType,
    dataTypeLow,
    isBoolean,
    isString,
    isTextArea,
    isInt,
    isFloat,
    isDate,
    isYear,
    isTime,
    isDateTime,
    isJSON,
    isEnum,
    isSet,
    isURL,
    isEmail,
    isAttachment,
    isRating,
    isCurrency,
    isDecimal,
    isDuration,
    isAutoSaved,
    isManualSaved,
    isSingleSelect,
    isMultiSelect,
    isPercent,
    isPhoneNumber,
  }
}<|MERGE_RESOLUTION|>--- conflicted
+++ resolved
@@ -30,11 +30,8 @@
   const isAttachment = uiDatatype === 'Attachment'
   const isRating = uiDatatype === UITypes.Rating
   const isCurrency = uiDatatype === 'Currency'
-<<<<<<< HEAD
+  const isPhoneNumber = uiDatatype === UITypes.PhoneNumber
   const isDecimal = uiDatatype === UITypes.Decimal
-=======
-  const isPhoneNumber = uiDatatype === 'PhoneNumber'
->>>>>>> 831d06b3
   const isDuration = uiDatatype === UITypes.Duration
   const isPercent = uiDatatype === UITypes.Percent
   const isAutoSaved = [
