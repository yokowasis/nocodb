--- conflicted
+++ resolved
@@ -50,20 +50,6 @@
   ]
 })
 
-<<<<<<< HEAD
-const reloadMeta = async () => {
-  emit('cancel')
-  await getMeta(meta?.value.id as string, true)
-}
-
-async function handleSubmit() {
-  // FIXME: emit only works when putting before addOrUpdate
-  await addOrUpdate(async () => {
-    await reloadMeta()
-    advancedOptions.value = false
-  })
-  emit('submit')
-=======
 const reloadMetaAndData = () => {
   emit('cancel')
   getMeta(meta?.value.id as string, true)
@@ -76,7 +62,6 @@
     // close formula drawer
     formulaOptionsRef.value.formulaSuggestionDrawer = false
   }
->>>>>>> c0f194c7
 }
 
 // create column meta if it's a new column
@@ -178,9 +163,6 @@
             <!-- Cancel -->
             {{ $t('general.cancel') }}
           </a-button>
-<<<<<<< HEAD
-          <a-button html-type="submit" type="primary" size="small" @click="handleSubmit">
-=======
           <a-button
             html-type="submit"
             type="primary"
@@ -189,10 +171,10 @@
               () => {
                 addOrUpdate(reloadMetaAndData)
                 advancedOptions = false
+                emit('cancel')
               }
             "
           >
->>>>>>> c0f194c7
             <!-- Save -->
             {{ $t('general.save') }}
           </a-button>
