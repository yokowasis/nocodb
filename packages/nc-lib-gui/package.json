{
  "name": "nc-lib-gui",
<<<<<<< HEAD
  "version": "0.92.42",
  "description": "> TODO: description",
  "author": "“pranavxc” <pranavxc@gmail.com>",
  "homepage": "https://gitlab.com/xgenecloud-ts/xgenecloud-ts#readme",
=======
  "version": "0.96.3",
  "description": "NocoDB GUI",
  "author": {
    "name": "NocoDB",
    "url": "https://nocodb.com/"
  },
  "homepage": "https://github.com/nocodb/nocodb",
>>>>>>> bfc6c295
  "license": "AGPL-3.0-or-later",
  "main": "lib/XcLibGui.js",
  "directories": {
    "lib": "lib",
    "test": "__tests__"
  },
  "files": [
    "lib"
  ],
  "repository": {
    "type": "git",
    "url": "git+ssh://git@github.com:nocodb/nocodb.git"
  },
  "scripts": {
    "test": "echo \"Error: run tests from root\" && exit 1"
  },
  "bugs": {
    "url": "https://github.com/nocodb/nocodb/issues"
  },
  "dependencies": {
    "axios": "^0.19.2",
    "body-parser": "^1.19.0",
    "dayjs": "^1.10.4",
    "express": "^4.17.1",
    "serve-static": "^1.15.0",
    "vuedraggable": "^2.24.3"
  }
}<|MERGE_RESOLUTION|>--- conflicted
+++ resolved
@@ -1,11 +1,5 @@
 {
   "name": "nc-lib-gui",
-<<<<<<< HEAD
-  "version": "0.92.42",
-  "description": "> TODO: description",
-  "author": "“pranavxc” <pranavxc@gmail.com>",
-  "homepage": "https://gitlab.com/xgenecloud-ts/xgenecloud-ts#readme",
-=======
   "version": "0.96.3",
   "description": "NocoDB GUI",
   "author": {
@@ -13,7 +7,6 @@
     "url": "https://nocodb.com/"
   },
   "homepage": "https://github.com/nocodb/nocodb",
->>>>>>> bfc6c295
   "license": "AGPL-3.0-or-later",
   "main": "lib/XcLibGui.js",
   "directories": {
