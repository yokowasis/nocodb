--- conflicted
+++ resolved
@@ -1,10 +1,6 @@
 {
   "name": "nocodb",
-<<<<<<< HEAD
-  "version": "0.84.14-finn.7",
-=======
-  "version": "0.90.2",
->>>>>>> 7374f758
+  "version": "0.90.2-finn.0",
   "description": "NocoDB",
   "main": "dist/bundle.js",
   "repository": "https://github.com/finn-auto/nocodb",
@@ -154,13 +150,8 @@
     "mysql2": "^2.2.5",
     "nanoid": "^3.1.20",
     "nc-common": "0.0.6",
-<<<<<<< HEAD
-    "nc-help": "^0.2.34",
-    "nc-lib-gui": "npm:finn-nc-lib-gui@0.84.14-finn.3",
-=======
+    "nc-lib-gui": "npm:finn-nc-lib-gui@0.90.2-finn.1",
     "nc-help": "^0.2.44",
-    "nc-lib-gui": "0.90.2",
->>>>>>> 7374f758
     "nc-plugin": "^0.1.1",
     "ncp": "^2.0.0",
     "nocodb-sdk": "0.90.2",
