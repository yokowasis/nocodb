--- conflicted
+++ resolved
@@ -2491,18 +2491,12 @@
 
       if (!raw) {
         for (const pkValues of updatePkValues) {
-<<<<<<< HEAD
           const oldRecord = await this.readByPk(pkValues);
           if (!oldRecord && throwExceptionIfNotExist)
             NcError.unprocessableEntity(
               `Record with pk ${JSON.stringify(pkValues)} not found`,
             );
           newData.push(oldRecord);
-=======
-          newData.push(
-            await this.readByPk(pkValues, false, {}, { ignoreView: true }),
-          );
->>>>>>> abd63700
         }
       }
 
@@ -2600,7 +2594,6 @@
           // pk not specified - bypass
           continue;
         }
-<<<<<<< HEAD
 
         const oldRecord = await this.readByPk(pkValues);
         if (!oldRecord && throwExceptionIfNotExist)
@@ -2609,11 +2602,6 @@
           );
         deleted.push(oldRecord);
 
-=======
-        deleted.push(
-          await this.readByPk(pkValues, false, {}, { ignoreView: true }),
-        );
->>>>>>> abd63700
         res.push(d);
       }
 
