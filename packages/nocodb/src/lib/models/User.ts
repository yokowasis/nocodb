import { UserType } from 'nocodb-sdk';
import { NcError } from '../meta/helpers/catchError';
import { CacheGetType, CacheScope, MetaTable } from '../utils/globals';
import Noco from '../Noco';
import { extractProps } from '../meta/helpers/extractProps';
import NocoCache from '../cache/NocoCache';

export default class User implements UserType {
  id: string;

  /** @format email */
  email: string;

  password?: string;
  salt?: string;
  firstname: string;
  lastname: string;
  username?: string;
  refresh_token?: string;
  invite_token?: string;
  invite_token_expires?: number | Date;
  reset_password_expires?: number | Date;
  reset_password_token?: string;
  email_verification_token?: string;
  email_verified: boolean;
  roles?: string;
  token_version?: string;

  constructor(data: User) {
    Object.assign(this, data);
  }

  public static async insert(user: Partial<User>, ncMeta = Noco.ncMeta) {
    const insertObj = extractProps(user, [
      'id',
      'email',
      'password',
      'salt',
      'firstname',
      'lastname',
      'username',
      'refresh_token',
      'invite_token',
      'invite_token_expires',
      'reset_password_expires',
      'reset_password_token',
      'email_verification_token',
      'email_verified',
      'roles',
      'token_version',
    ]);

    if (insertObj.email) {
      insertObj.email = insertObj.email.toLowerCase();
    }

    const { id } = await ncMeta.metaInsert2(
      null,
      null,
      MetaTable.USERS,
      insertObj
    );

    await NocoCache.del(CacheScope.INSTANCE_META);

    return this.get(id, ncMeta);
  }

  public static async update(id, user: Partial<User>, ncMeta = Noco.ncMeta) {
    const updateObj = extractProps(user, [
      'email',
      'password',
      'salt',
      'firstname',
      'lastname',
      'username',
      'refresh_token',
      'invite_token',
      'invite_token_expires',
      'reset_password_expires',
      'reset_password_token',
      'email_verification_token',
      'email_verified',
      'roles',
      'token_version',
    ]);

    if (updateObj.email) {
      updateObj.email = updateObj.email.toLowerCase();
    } else {
      // set email prop to avoid generation of invalid cache key
      updateObj.email = (await this.get(id, ncMeta))?.email?.toLowerCase();
    }

    // get old user
    const existingUser = await this.get(id, ncMeta);

    // delete the emailbased cache to avoid unexpected behaviour since we can update email as well
    await NocoCache.del(`${CacheScope.USER}:${existingUser.email}`);

    // as <projectId> is unknown, delete user:<email>___<projectId> in cache
    await NocoCache.delAll(CacheScope.USER, `${existingUser.email}___*`);

    // get existing cache
    const keys = [
      // update user:<id>
      `${CacheScope.USER}:${id}`,
    ];
    for (const key of keys) {
      let o = await NocoCache.get(key, CacheGetType.TYPE_OBJECT);
      if (o) {
        o = { ...o, ...updateObj };
        // set cache
        await NocoCache.set(key, o);
      }
    }

    // set meta
    return await ncMeta.metaUpdate(null, null, MetaTable.USERS, updateObj, id);
  }

  public static async getByEmail(_email: string, ncMeta = Noco.ncMeta) {
    const email = _email?.toLowerCase();
    let user =
      email &&
      (await NocoCache.get(
        `${CacheScope.USER}:${email}`,
        CacheGetType.TYPE_OBJECT
      ));
    if (!user) {
      user = await ncMeta.metaGet2(null, null, MetaTable.USERS, {
        email,
      });
      await NocoCache.set(`${CacheScope.USER}:${email}`, user);
    }
    return user;
  }

  static async isFirst(ncMeta = Noco.ncMeta) {
    const isFirst = !(await NocoCache.getAll(`${CacheScope.USER}:*`))?.length;
    if (isFirst)
      return !(await ncMeta.metaGet2(null, null, MetaTable.USERS, {}));
    return false;
  }

  public static async count(
    {
      query = '',
    }: {
      query?: string;
    } = {},
    ncMeta = Noco.ncMeta
  ): Promise<number> {
    const qb = ncMeta.knex(MetaTable.USERS);

    if (query) {
      qb.where('email', 'like', `%${query.toLowerCase?.()}%`);
    }

    return (await qb.count('id', { as: 'count' }).first()).count;
  }

<<<<<<< HEAD
  static async isSuperAdmin(userId, ncMeta = Noco.ncMeta) {
    const user = await this.get(userId, ncMeta);
    return user?.roles?.split(',')?.includes('super');
  }

  static async get(userId, ncMeta = Noco.ncMeta) {
=======
  static async get(userId, ncMeta = Noco.ncMeta): Promise<UserType> {
>>>>>>> d6817ed7
    let user =
      userId &&
      (await NocoCache.get(
        `${CacheScope.USER}:${userId}`,
        CacheGetType.TYPE_OBJECT
      ));
    if (!user) {
      user = await ncMeta.metaGet2(null, null, MetaTable.USERS, userId);
      await NocoCache.set(`${CacheScope.USER}:${userId}`, user);
    }
    return user;
  }

  static async getByRefreshToken(refresh_token, ncMeta = Noco.ncMeta) {
    const user = await ncMeta.metaGet2(null, null, MetaTable.USERS, {
      refresh_token,
    });
    return user;
  }

  public static async list(
    {
      limit,
      offset,
      query,
    }: {
      limit?: number | undefined;
      offset?: number | undefined;
      query?: string;
    } = {},
    ncMeta = Noco.ncMeta
  ) {
    let queryBuilder = ncMeta.knex(MetaTable.USERS);

    if (offset) queryBuilder = queryBuilder.offset(offset);

    if (limit) queryBuilder = queryBuilder.limit(limit);

    queryBuilder = queryBuilder
      .select(
        `${MetaTable.USERS}.id`,
        `${MetaTable.USERS}.email`,
        `${MetaTable.USERS}.firstname`,
        `${MetaTable.USERS}.lastname`,
        `${MetaTable.USERS}.username`,
        `${MetaTable.USERS}.email_verified`,
        `${MetaTable.USERS}.invite_token`,
        `${MetaTable.USERS}.created_at`,
        `${MetaTable.USERS}.updated_at`,
        `${MetaTable.USERS}.roles`
      )
      .select(
        ncMeta
          .knex(MetaTable.PROJECT_USERS)
          .count()
          .whereRaw(
            `${MetaTable.USERS}.id = ${MetaTable.PROJECT_USERS}.fk_user_id`
          )
          .as('projectsCount')
      );
    if (query) {
      queryBuilder.where('email', 'like', `%${query.toLowerCase?.()}%`);
    }

    return queryBuilder;
  }

  static async delete(userId: string, ncMeta = Noco.ncMeta) {
    if (!userId) NcError.badRequest('userId is required');

    const user = await this.get(userId, ncMeta);

    if (!user) NcError.badRequest('User not found');

    // clear all user related cache
    await NocoCache.delAll(CacheScope.USER, `${userId}___*`);
    await NocoCache.delAll(CacheScope.USER, `${user.email}___*`);
    await NocoCache.del(`${CacheScope.USER}:${userId}`);
    await NocoCache.del(`${CacheScope.USER}:${user.email}`);

    await ncMeta.metaDelete(null, null, MetaTable.USERS, userId);
  }
}<|MERGE_RESOLUTION|>--- conflicted
+++ resolved
@@ -160,16 +160,12 @@
     return (await qb.count('id', { as: 'count' }).first()).count;
   }
 
-<<<<<<< HEAD
   static async isSuperAdmin(userId, ncMeta = Noco.ncMeta) {
     const user = await this.get(userId, ncMeta);
     return user?.roles?.split(',')?.includes('super');
   }
 
-  static async get(userId, ncMeta = Noco.ncMeta) {
-=======
   static async get(userId, ncMeta = Noco.ncMeta): Promise<UserType> {
->>>>>>> d6817ed7
     let user =
       userId &&
       (await NocoCache.get(
