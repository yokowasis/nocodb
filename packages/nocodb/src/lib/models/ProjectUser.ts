--- conflicted
+++ resolved
@@ -246,10 +246,10 @@
     });
   }
 
-<<<<<<< HEAD
   static async getAllProjectsUsers(ncMeta = Noco.ncMeta) {
     return await ncMeta.metaList2(null, null, MetaTable.PROJECT_USERS, {});
-=======
+  }
+  
   static async getProjectsIdList(
     userId: string,
     ncMeta = Noco.ncMeta
@@ -297,6 +297,5 @@
     }
 
     return projectList;
->>>>>>> d6817ed7
   }
 }