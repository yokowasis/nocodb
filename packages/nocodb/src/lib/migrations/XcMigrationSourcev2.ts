--- conflicted
+++ resolved
@@ -14,11 +14,8 @@
 import * as nc_024_barcode_column_type from './v2/nc_024_barcode_column_type';
 import * as nc_025_add_row_height from './v2/nc_025_add_row_height';
 import * as nc_026_map_view from './v2/nc_026_map_view';
-<<<<<<< HEAD
-import * as nc_026_add_enable_scanner_in_form_columns_meta_table from './v2/nc_026_add_enable_scanner_in_form_columns_meta_table';
-=======
 import * as nc_027_add_comparison_sub_op from './v2/nc_027_add_comparison_sub_op';
->>>>>>> 6f494d0d
+import * as nc_028_add_enable_scanner_in_form_columns_meta_table from './v2/nc_026_add_enable_scanner_in_form_columns_meta_table';
 
 // Create a custom migration source class
 export default class XcMigrationSourcev2 {
@@ -44,11 +41,8 @@
       'nc_024_barcode_column_type',
       'nc_025_add_row_height',
       'nc_026_map_view',
-<<<<<<< HEAD
-      'nc_026_add_enable_scanner_in_form_columns_meta_table',
-=======
       'nc_027_add_comparison_sub_op',
->>>>>>> 6f494d0d
+      'nc_028_add_enable_scanner_in_form_columns_meta_table',
     ]);
   }
 
@@ -90,13 +84,10 @@
         return nc_025_add_row_height;
       case 'nc_026_map_view':
         return nc_026_map_view;
-<<<<<<< HEAD
-      case 'nc_026_add_enable_scanner_in_form_columns_meta_table':
-        return nc_026_add_enable_scanner_in_form_columns_meta_table;
-=======
       case 'nc_027_add_comparison_sub_op':
         return nc_027_add_comparison_sub_op;
->>>>>>> 6f494d0d
+      case 'nc_028_add_enable_scanner_in_form_columns_meta_table':
+        return nc_028_add_enable_scanner_in_form_columns_meta_table;
     }
   }
 }