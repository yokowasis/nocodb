--- conflicted
+++ resolved
@@ -40,11 +40,7 @@
         "properties": {
           "count": {
             "type": "number",
-<<<<<<< HEAD
-            "description": "count"
-=======
             "description": "Count of the value for the groupby column"
->>>>>>> fb867603
           },
           "column_name": {
             "type": "string",
