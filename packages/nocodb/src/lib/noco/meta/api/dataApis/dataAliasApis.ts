--- conflicted
+++ resolved
@@ -163,25 +163,6 @@
   );
 }
 
-async function getDataGroupBy(model, view: View, req) {
-  const base = await Base.get(model.base_id);
-
-  const baseModel = await Model.getBaseModelSQL({
-    id: model.id,
-    viewId: view?.id,
-    dbDriver: NcConnectionMgrv2.get(base)
-  });
-
-  const listArgs: any = { ...req.query };
-  const data = await baseModel.groupBy({ ...req.query });
-  const count = await baseModel.count(listArgs);
-
-  return new PagedResponseImpl(data, {
-    ...req.query,
-    count
-  });
-}
-
 async function dataRead(req: Request, res: Response) {
   const { model, view } = await getViewAndModelFromRequestByAliasOrId(req);
 
@@ -241,15 +222,12 @@
 );
 
 router.get(
-<<<<<<< HEAD
   '/api/v1/db/data/:orgs/:projectName/:tableName/:rowId/exist',
   apiMetrics,
   ncMetaAclMw(dataExist, 'dataExist')
 );
 
 router.get(
-=======
->>>>>>> fb867603
   '/api/v1/db/data/:orgs/:projectName/:tableName/count',
   apiMetrics,
   ncMetaAclMw(dataCount, 'dataCount')
@@ -304,15 +282,12 @@
   ncMetaAclMw(dataGroupBy, 'dataGroupBy')
 );
 
-<<<<<<< HEAD
 router.get(
   '/api/v1/db/data/:orgs/:projectName/:tableName/views/:viewName/:rowId/exist',
   apiMetrics,
   ncMetaAclMw(dataExist, 'dataExist')
 );
 
-=======
->>>>>>> fb867603
 router.post(
   '/api/v1/db/data/:orgs/:projectName/:tableName',
   apiMetrics,
