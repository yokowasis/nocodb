import { Request, Response, Router } from 'express';
import { OrgUserRoles } from 'nocodb-sdk';
import { Tele } from 'nc-help';
import { NcError } from '../helpers/catchError';
import ncMetaAclMw from '../helpers/ncMetaAclMw';
import ApiToken from '../../models/ApiToken';
import { metaApiMetrics } from '../helpers/apiMetrics';

export async function apiTokenList(req: Request, res: Response) {
<<<<<<< HEAD
  res.json(
    await ApiToken.list(
      req['session']?.passport?.user?.id,
      req['session']?.passport?.user?.roles
    )
  );
}
export async function apiTokenCreate(req: Request, res: Response) {
  Tele.emit('evt', { evt_type: 'apiToken:created' });
  res.json(
    await ApiToken.insert({
      ...req.body,
      user_id: req['session']?.passport?.user?.id,
    })
  );
=======
  res.json(await ApiToken.list(req['user'].id));
}
export async function apiTokenCreate(req: Request, res: Response) {
  Tele.emit('evt', { evt_type: 'apiToken:created' });
  res.json(await ApiToken.insert({ ...req.body, fk_user_id: req['user'].id }));
>>>>>>> d6817ed7
}
export async function apiTokenDelete(req: Request, res: Response) {
  const apiToken = await ApiToken.getByToken(req.params.apiTokenId);
  if (
    !req['user'].roles.includes(OrgUserRoles.SUPER_ADMIN) &&
    apiToken.fk_user_id !== req['user'].id
  ) {
    NcError.notFound('Token not found');
  }
  Tele.emit('evt', { evt_type: 'apiToken:deleted' });
<<<<<<< HEAD
  res.json(
    await ApiToken.delete(
      req.params.token,
      req['session']?.passport?.user?.id,
      req['session']?.passport?.user?.roles
    )
  );
=======

  // todo: verify token belongs to the user
  res.json(await ApiToken.delete(req.params.token));
>>>>>>> d6817ed7
}

// todo: add reset token api to regenerate token

// deprecated apis
const router = Router({ mergeParams: true });

router.get(
  '/api/v1/db/meta/projects/:projectId/api-tokens',
  metaApiMetrics,
  ncMetaAclMw(apiTokenList, 'apiTokenList')
);
router.post(
  '/api/v1/db/meta/projects/:projectId/api-tokens',
  metaApiMetrics,
  ncMetaAclMw(apiTokenCreate, 'apiTokenCreate')
);
router.delete(
  '/api/v1/db/meta/projects/:projectId/api-tokens/:token',
  metaApiMetrics,
  ncMetaAclMw(apiTokenDelete, 'apiTokenDelete')
);

export default router;<|MERGE_RESOLUTION|>--- conflicted
+++ resolved
@@ -7,29 +7,11 @@
 import { metaApiMetrics } from '../helpers/apiMetrics';
 
 export async function apiTokenList(req: Request, res: Response) {
-<<<<<<< HEAD
-  res.json(
-    await ApiToken.list(
-      req['session']?.passport?.user?.id,
-      req['session']?.passport?.user?.roles
-    )
-  );
-}
-export async function apiTokenCreate(req: Request, res: Response) {
-  Tele.emit('evt', { evt_type: 'apiToken:created' });
-  res.json(
-    await ApiToken.insert({
-      ...req.body,
-      user_id: req['session']?.passport?.user?.id,
-    })
-  );
-=======
   res.json(await ApiToken.list(req['user'].id));
 }
 export async function apiTokenCreate(req: Request, res: Response) {
   Tele.emit('evt', { evt_type: 'apiToken:created' });
   res.json(await ApiToken.insert({ ...req.body, fk_user_id: req['user'].id }));
->>>>>>> d6817ed7
 }
 export async function apiTokenDelete(req: Request, res: Response) {
   const apiToken = await ApiToken.getByToken(req.params.apiTokenId);
@@ -40,19 +22,9 @@
     NcError.notFound('Token not found');
   }
   Tele.emit('evt', { evt_type: 'apiToken:deleted' });
-<<<<<<< HEAD
-  res.json(
-    await ApiToken.delete(
-      req.params.token,
-      req['session']?.passport?.user?.id,
-      req['session']?.passport?.user?.roles
-    )
-  );
-=======
 
   // todo: verify token belongs to the user
   res.json(await ApiToken.delete(req.params.token));
->>>>>>> d6817ed7
 }
 
 // todo: add reset token api to regenerate token
