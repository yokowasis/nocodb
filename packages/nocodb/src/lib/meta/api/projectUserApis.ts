import ncMetaAclMw from '../helpers/ncMetaAclMw';
import { Router } from 'express';
import { PagedResponseImpl } from '../helpers/PagedResponse';
import ProjectUser from '../../models/ProjectUser';
import validator from 'validator';
import { NcError } from '../helpers/catchError';
import { v4 as uuidv4 } from 'uuid';
import User from '../../models/User';
import { Tele } from 'nc-help';
import Audit from '../../models/Audit';
import NocoCache from '../../cache/NocoCache';
import { CacheGetType, CacheScope, MetaTable } from '../../utils/globals';
import * as ejs from 'ejs';
import NcPluginMgrv2 from '../helpers/NcPluginMgrv2';
import Noco from '../../Noco';
import { PluginCategory } from 'nocodb-sdk';
import { metaApiMetrics } from '../helpers/apiMetrics';

async function userList(req, res) {
  res.json({
    users: new PagedResponseImpl(
      await ProjectUser.getUsersList({
        ...req.query,
        project_id: req.params.projectId,
      }),
      {
        ...req.query,
        count: await ProjectUser.getUsersCount(req.query),
      }
    ),
  });
}

async function userInvite(req, res, next): Promise<any> {
  const emails = (req.body.email || '')
    .toLowerCase()
    .split(/\s*,\s*/)
    .map((v) => v.trim());

  // check for invalid emails
  const invalidEmails = emails.filter((v) => !validator.isEmail(v));
  if (!emails.length) {
    return NcError.badRequest('Invalid email address');
  }
  if (invalidEmails.length) {
    NcError.badRequest('Invalid email address : ' + invalidEmails.join(', '));
  }

  const invite_token = uuidv4();
  const error = [];

  for (const email of emails) {
    // add user to project if user already exist
    const user = await User.getByEmail(email);

    if (user) {
      // check if this user has been added to this project
      const projectUser = await ProjectUser.get(req.params.projectId, user.id);
      if (projectUser) {
        NcError.badRequest(
          `${user.email} with role ${projectUser.roles} already exists in this project`
        );
      }

      // todo : provide a different role
      await User.update(user.id, {
        roles: 'user',
      });

      await ProjectUser.insert({
        project_id: req.params.projectId,
        fk_user_id: user.id,
        roles: req.body.roles || 'editor',
      });

      const cachedUser = await NocoCache.get(
        `${CacheScope.USER}:${email}___${req.params.projectId}`,
        CacheGetType.TYPE_OBJECT
      );

      if (cachedUser) {
        cachedUser.roles = req.body.roles || 'editor';
        await NocoCache.set(
          `${CacheScope.USER}:${email}___${req.params.projectId}`,
          cachedUser
        );
      }

      Audit.insert({
        project_id: req.params.projectId,
        op_type: 'AUTHENTICATION',
        op_sub_type: 'INVITE',
        user: req.user.email,
        description: `invited ${email} to ${req.params.projectId} project `,
        ip: req.clientIp,
      });
    } else {
      try {
        // create new user with invite token
        const { id } = await User.insert({
          invite_token,
          invite_token_expires: new Date(Date.now() + 24 * 60 * 60 * 1000),
          email,
<<<<<<< HEAD
          roles: 'user'
=======
          roles: 'user',
          token_version: randomTokenString(),
>>>>>>> 66e82a39
        });

        // add user to project
        await ProjectUser.insert({
          project_id: req.params.projectId,
          fk_user_id: id,
          roles: req.body.roles,
        });

        const count = await User.count();
        Tele.emit('evt', { evt_type: 'project:invite', count });

        await Audit.insert({
          project_id: req.params.projectId,
          op_type: 'AUTHENTICATION',
          op_sub_type: 'INVITE',
          user: req.user.email,
          description: `invited ${email} to ${req.params.projectId} project `,
          ip: req.clientIp,
        });
        // in case of single user check for smtp failure
        // and send back token if failed
        if (
          emails.length === 1 &&
          !(await sendInviteEmail(email, invite_token, req))
        ) {
          return res.json({ invite_token, email });
        } else {
          sendInviteEmail(email, invite_token, req);
        }
      } catch (e) {
        console.log(e);
        if (emails.length === 1) {
          return next(e);
        } else {
          error.push({ email, error: e.message });
        }
      }
    }
  }

  if (emails.length === 1) {
    res.json({
      msg: 'success',
    });
  } else {
    return res.json({ invite_token, emails, error });
  }
}

// @ts-ignore
async function projectUserUpdate(req, res, next): Promise<any> {
  if (!req?.body?.project_id) {
    return next(new Error('Missing project id in request body.'));
  }

  if (
    req.session?.passport?.user?.roles?.owner &&
    req.session?.passport?.user?.id === req.params.userId &&
    req.body.roles.indexOf('owner') === -1
  ) {
    NcError.badRequest("Super admin can't remove Super role themselves");
  }
  try {
    const user = await User.get(req.params.userId);

    if (!user) {
      NcError.badRequest(`User with id '${req.params.userId}' doesn't exist`);
    }

    // todo: handle roles which contains super
    if (
      !req.session?.passport?.user?.roles?.owner &&
      req.body.roles.indexOf('owner') > -1
    ) {
      NcError.forbidden('Insufficient privilege to add super admin role.');
    }

    await ProjectUser.update(
      req.params.projectId,
      req.params.userId,
      req.body.roles
    );

    Audit.insert({
      op_type: 'AUTHENTICATION',
      op_sub_type: 'ROLES_MANAGEMENT',
      user: req.user.email,
      description: `updated roles for ${user.email} with ${req.body.roles} `,
      ip: req.clientIp,
    });

    res.json({
      msg: 'User details updated successfully',
    });
  } catch (e) {
    next(e);
  }
}

async function projectUserDelete(req, res): Promise<any> {
  const project_id = req.params.projectId;

  if (req.session?.passport?.user?.id === req.params.userId) {
    NcError.badRequest("Admin can't delete themselves!");
  }

  if (!req.session?.passport?.user?.roles?.owner) {
    const user = await User.get(req.params.userId);
    if (user.roles?.split(',').includes('super'))
      NcError.forbidden('Insufficient privilege to delete a super admin user.');

    const projectUser = await ProjectUser.get(project_id, req.params.userId);
    if (projectUser?.roles?.split(',').includes('super'))
      NcError.forbidden('Insufficient privilege to delete a owner user.');
  }

  await ProjectUser.delete(project_id, req.params.userId);
  res.json({
    msg: 'success',
  });
}

async function projectUserInviteResend(req, res): Promise<any> {
  const user = await User.get(req.params.userId);

  if (!user) {
    NcError.badRequest(`User with id '${req.params.userId}' not found`);
  }

  req.body.roles = user.roles;
  const invite_token = uuidv4();

  await User.update(user.id, {
    invite_token,
    invite_token_expires: new Date(Date.now() + 24 * 60 * 60 * 1000),
  });

  const pluginData = await Noco.ncMeta.metaGet2(null, null, MetaTable.PLUGIN, {
    category: PluginCategory.EMAIL,
    active: true,
  });

  if (!pluginData) {
    NcError.badRequest(
      `No Email Plugin is found. Please go to App Store to configure first or copy the invitation URL to users instead.`
    );
  }

  await sendInviteEmail(user.email, invite_token, req);

  Audit.insert({
    op_type: 'AUTHENTICATION',
    op_sub_type: 'RESEND_INVITE',
    user: user.email,
    description: `resent a invite to ${user.email} `,
    ip: req.clientIp,
    project_id: req.params.projectId,
  });

  res.json({ msg: 'success' });
}

async function sendInviteEmail(
  email: string,
  token: string,
  req: any
): Promise<any> {
  try {
    const template = (await import('./userApi/ui/emailTemplates/invite'))
      .default;

    const emailAdapter = await NcPluginMgrv2.emailAdapter();

    if (emailAdapter) {
      await emailAdapter.mailSend({
        to: email,
        subject: 'Verify email',
        html: ejs.render(template, {
          signupLink: `${req.ncSiteUrl}${
            Noco.getConfig()?.dashboardPath
          }#/user/authentication/signup/${token}`,
          projectName: req.body?.projectName,
          roles: (req.body?.roles || '')
            .split(',')
            .map((r) => r.replace(/^./, (m) => m.toUpperCase()))
            .join(', '),
          adminEmail: req.session?.passport?.user?.email,
        }),
      });
      return true;
    }
  } catch (e) {
    console.log(
      'Warning : `mailSend` failed, Please configure emailClient configuration.',
      e.message
    );
    throw e;
  }
}

const router = Router({ mergeParams: true });
router.get(
  '/api/v1/db/meta/projects/:projectId/users',
  metaApiMetrics,
  ncMetaAclMw(userList, 'userList')
);
router.post(
  '/api/v1/db/meta/projects/:projectId/users',
  metaApiMetrics,
  ncMetaAclMw(userInvite, 'userInvite')
);
router.patch(
  '/api/v1/db/meta/projects/:projectId/users/:userId',
  metaApiMetrics,
  ncMetaAclMw(projectUserUpdate, 'projectUserUpdate')
);
router.delete(
  '/api/v1/db/meta/projects/:projectId/users/:userId',
  metaApiMetrics,
  ncMetaAclMw(projectUserDelete, 'projectUserDelete')
);
router.post(
  '/api/v1/db/meta/projects/:projectId/users/:userId/resend-invite',
  metaApiMetrics,
  ncMetaAclMw(projectUserInviteResend, 'projectUserInviteResend')
);
export default router;<|MERGE_RESOLUTION|>--- conflicted
+++ resolved
@@ -15,6 +15,7 @@
 import Noco from '../../Noco';
 import { PluginCategory } from 'nocodb-sdk';
 import { metaApiMetrics } from '../helpers/apiMetrics';
+import { randomTokenString } from './userApi/helpers';
 
 async function userList(req, res) {
   res.json({
@@ -101,12 +102,8 @@
           invite_token,
           invite_token_expires: new Date(Date.now() + 24 * 60 * 60 * 1000),
           email,
-<<<<<<< HEAD
-          roles: 'user'
-=======
           roles: 'user',
           token_version: randomTokenString(),
->>>>>>> 66e82a39
         });
 
         // add user to project
