--- conflicted
+++ resolved
@@ -250,13 +250,9 @@
     indexList: true,
     list: true,
     xcExportAsCsv: true,
-<<<<<<< HEAD
     dataCount: true,
     apiTokenCreate: true,
     apiTokenList: true,
-=======
-    dataCount: true
->>>>>>> bfc6c295
   },
   user_new: {
     passwordChange: true,
