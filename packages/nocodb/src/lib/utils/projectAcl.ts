export default {
  owner: '*',
  creator: '*',
  guest: {},
  editor: {
    hideAllColumns: true,
    showAllColumns: true,
    auditRowUpdate: true,
    passwordChange: true,
    // new permissions
    // project
    projectGet: true,
    projectList: true,
    //table
    tableList: true,
    tableGet: true,

    // data
    dataList: true,
    dataFindOne: true,
    dataGroupBy: true,
    dataUpdate: true,
    dataDelete: true,
    dataInsert: true,
    dataRead: true,
    dataExist: true,
    dataFindOne: true,
    dataGroupBy: true,
    commentsCount: true,
    exportCsv: true,

    viewList: true,
    columnList: true,
    viewColumnUpdate: true,

    sortList: true,
    sortCreate: true,
    sortUpdate: true,
    sortDelete: true,

    filterList: true,
    filterCreate: true,
    filterUpdate: true,
    filterDelete: true,
    filterGet: true,
    filterChildrenRead: true,

    mmList: true,
    hmList: true,
    mmExcludedList: true,
    hmExcludedList: true,
    btExcludedList: true,
    commentList: true,
    commentRow: true,

    formViewGet: true,
    projectInfoGet: true,
    gridColumnUpdate: true,
    galleryViewGet: true,

    // old
    xcTableAndViewList: true,
    xcAuditCreate: true,
    xcAttachmentUpload: true,
    xcVirtualTableList: true,
    rolesGet: true,
    tableXcModelGet: true,
    xcRelationsGet: true,
    xcModelsList: true,
    xcViewModelsList: true,
    xcProcedureModelsList: true,
    xcFunctionModelsList: true,
    xcTableModelsList: true,
    xcCronList: true,
    xcRelationList: true,
    tableMetaCreate: true,
    tableMetaDelete: true,
    tableMetaRecreate: true,
    viewMetaCreate: true,
    viewMetaDelete: true,
    viewMetaRecreate: true,
    procedureMetaCreate: true,
    procedureMetaDelete: true,
    procedureMetaRecreate: true,
    functionMetaCreate: true,
    functionMetaDelete: true,
    functionMetaRecreate: true,

    tableCreateStatement: true,
    tableInsertStatement: true,
    tableUpdateStatement: true,
    tableSelectStatement: true,
    tableDeleteStatement: true,

    functionList: true,
    sequenceList: true,
    procedureList: true,
    triggerList: true,
    relationList: true,
    relationListAll: true,
    indexList: true,
    list: true,
    viewRead: true,
    functionRead: true,
    procedureRead: true,

    getKnexDataTypes: true,
    DB_PROJECT_OPEN_BY_WEB: true,
    PROJECT_READ_BY_WEB: true,
    projectGenerateBackend: true,
    projectGenerateBackendGql: true,
    projectGetTsPolicyPath: true,
    projectGetPolicyPath: true,
    projectGetGqlPolicyPath: true,
    handleApiCall: true,
    executeRawQuery: true,
    projectHasDb: true,
    testConnection: true,
    projectChangeEnv: true,

    xcRoutesPolicyAllGet: true,
    grpcProtoDownloadZip: true,

    xcModelRowAuditAndCommentList: true,
    xcAuditCommentInsert: true,
    xcAuditModelCommentsCount: true,
    xcExportAsCsv: true,

    bulkDataInsert: true,
    bulkDataUpdate: true,
    bulkDataUpdateAll: true,
    bulkDataDelete: true,
    bulkDataDeleteAll: true,
    relationDataRemove: true,
    relationDataAdd: true,
    dataCount: true,
    upload: true
  },
  commenter: {
    formViewGet: true,
    passwordChange: true,
    // project
    projectGet: true,
    exportCsv: true,

    //table
    tableGet: true,
    // sort & filter
    sortList: true,
    viewList: true,
    columnList: true,

    mmList: true,
    hmList: true,
    commentList: true,
    commentRow: true,
    projectInfoGet: true,

    // data
    dataList: true,
    dataRead: true,
<<<<<<< HEAD
    dataExist: true,
=======
>>>>>>> fb867603
    dataFindOne: true,
    dataGroupBy: true,
    commentsCount: true,

    galleryViewGet: true,

    xcTableAndViewList: true,
    xcVirtualTableList: true,
    projectList: true,
    PROJECT_READ_BY_WEB: true,

    tableXcModelGet: true,
    xcRelationList: true,
    tableList: true,
    functionList: true,
    sequenceList: true,
    procedureList: true,
    triggerList: true,
    relationList: true,
    relationListAll: true,
    indexList: true,
    list: true,

    xcModelRowAuditAndCommentList: true,
    xcAuditCommentInsert: true,
    xcAuditModelCommentsCount: true,
    xcExportAsCsv: true,
    dataCount: true
  },
  viewer: {
    formViewGet: true,
    passwordChange: true,
    // project
    projectGet: true,
    //table
    tableGet: true,
    // data
    dataList: true,
    dataRead: true,
    dataExist: true,
    dataFindOne: true,
    dataGroupBy: true,
    commentsCount: true,
    exportCsv: true,

    // sort & filter
    sortList: true,
    projectInfoGet: true,

    galleryViewGet: true,

    mmList: true,
    hmList: true,
    commentList: true,
    commentRow: false,

    xcTableAndViewList: true,
    xcVirtualTableList: true,
    projectList: true,
    PROJECT_READ_BY_WEB: true,

    tableXcModelGet: true,
    xcRelationList: true,
    tableList: true,
    viewList: true,
    functionList: true,
    sequenceList: true,
    procedureList: true,
    columnList: true,
    triggerList: true,
    relationList: true,
    relationListAll: true,
    indexList: true,
    list: true,
    xcExportAsCsv: true,
    dataCount: true
  },
  user_new: {
    passwordChange: true,
    projectList: true
  },
  super: '*',
  user: {
    upload: true,
    passwordChange: true,
    pluginList: true,
    pluginRead: true,
    pluginTest: true,
    isPluginActive: true,
    pluginUpdate: true,
    projectCreate: true,
    projectList: true,
    handleAxiosCall: true,
    testConnection: true,
    projectCreateByWeb: true,
    projectCreateByWebWithXCDB: true,
    xcPluginRead: true,
    xcMetaTablesImportZipToLocalFsAndDb: true,
    xcMetaTablesExportDbToZip: true,
    auditRowUpdate: true
  }
};

/**
 * @copyright Copyright (c) 2021, Xgene Cloud Ltd
 *
 * @author Naveen MR <oof1lab@gmail.com>
 * @author Pranav C Balan <pranavxc@gmail.com>
 *
 * @license GNU AGPL version 3 or any later version
 *
 * This program is free software: you can redistribute it and/or modify
 * it under the terms of the GNU Affero General Public License as
 * published by the Free Software Foundation, either version 3 of the
 * License, or (at your option) any later version.
 *
 * This program is distributed in the hope that it will be useful,
 * but WITHOUT ANY WARRANTY; without even the implied warranty of
 * MERCHANTABILITY or FITNESS FOR A PARTICULAR PURPOSE.  See the
 * GNU Affero General Public License for more details.
 *
 * You should have received a copy of the GNU Affero General Public License
 * along with this program. If not, see <http://www.gnu.org/licenses/>.
 *
 */<|MERGE_RESOLUTION|>--- conflicted
+++ resolved
@@ -24,8 +24,6 @@
     dataInsert: true,
     dataRead: true,
     dataExist: true,
-    dataFindOne: true,
-    dataGroupBy: true,
     commentsCount: true,
     exportCsv: true,
 
@@ -159,10 +157,7 @@
     // data
     dataList: true,
     dataRead: true,
-<<<<<<< HEAD
     dataExist: true,
-=======
->>>>>>> fb867603
     dataFindOne: true,
     dataGroupBy: true,
     commentsCount: true,
