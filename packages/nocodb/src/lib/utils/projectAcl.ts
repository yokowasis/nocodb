--- conflicted
+++ resolved
@@ -134,11 +134,8 @@
     dataCount: true,
     upload: true,
     uploadViaURL: true,
-<<<<<<< HEAD
     apiTokenCreate: true,
     apiTokenList: true,
-=======
->>>>>>> 66e82a39
   },
   commenter: {
     formViewGet: true,
@@ -192,11 +189,8 @@
     xcAuditModelCommentsCount: true,
     xcExportAsCsv: true,
     dataCount: true,
-<<<<<<< HEAD
     apiTokenCreate: true,
     apiTokenList: true,
-=======
->>>>>>> 66e82a39
   },
   viewer: {
     formViewGet: true,
@@ -245,11 +239,8 @@
     list: true,
     xcExportAsCsv: true,
     dataCount: true,
-<<<<<<< HEAD
     apiTokenCreate: true,
     apiTokenList: true,
-=======
->>>>>>> 66e82a39
   },
   user_new: {
     passwordChange: true,
