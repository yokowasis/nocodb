--- conflicted
+++ resolved
@@ -7,11 +7,7 @@
 // import NcMetaIO from '../meta/NcMetaIO';
 import {
   defaultConnectionConfig,
-<<<<<<< HEAD
-  defaultConnectionOptions
-=======
   defaultConnectionOptions,
->>>>>>> 2d715a91
 } from '../NcConfigFactory';
 import Base from '../../models/Base';
 import Noco from '../../Noco';
