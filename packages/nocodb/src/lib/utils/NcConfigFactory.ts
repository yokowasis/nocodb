--- conflicted
+++ resolved
@@ -45,13 +45,8 @@
 const defaultConnectionOptions = {
   pool: {
     min: 0,
-<<<<<<< HEAD
-    max: 10
-  }
-=======
     max: 10,
   },
->>>>>>> 2d715a91
 };
 
 const knownQueryParams = [
