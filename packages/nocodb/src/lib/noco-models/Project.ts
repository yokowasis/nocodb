import Base from '../noco-models/Base';
import Noco from '../noco/Noco';
import { ProjectType } from 'nocodb-sdk';
import {
  CacheDelDirection,
  CacheGetType,
  CacheScope,
  MetaTable
} from '../utils/globals';
import extractProps from '../noco/meta/helpers/extractProps';
import NocoCache from '../noco-cache/NocoCache';

export default class Project implements ProjectType {
  public id: string;
  public title: string;
  public prefix: string;
  public status: string;
  public description: string;
  public meta: string;
  public color: string;
  public deleted: string;
  public order: number;
  public is_meta = false;
  public bases?: Base[];

  created_at: any;
  updated_at: any;

  // shared base props
  uuid?: string;
  password?: string;
  roles?: string;

  constructor(project: Partial<Project>) {
    Object.assign(this, project);
  }

  public static async createProject(
    projectBody: ProjectType & {
      created_at?;
      updated_at?;
    },
    ncMeta = Noco.ncMeta
  ): Promise<Project> {
    const { id: projectId } = await ncMeta.metaInsert2(
      null,
      null,
      MetaTable.PROJECT,
      {
        id: projectBody?.id,
        title: projectBody.title,
        prefix: projectBody.prefix,
        description: projectBody.description,
        is_meta: projectBody.is_meta,
        created_at: projectBody.created_at,
        updated_at: projectBody.updated_at
      }
    );

    await NocoCache.appendToList(
      CacheScope.PROJECT,
      [],
      `${CacheScope.PROJECT}:${projectId}`
    );

    for (const base of projectBody.bases) {
      await Base.createBase(
        {
          type: base.config?.client,
          ...base,
          projectId
        },
        ncMeta
      );
    }
    return this.getWithInfo(projectId, ncMeta);
  }

  static async list(
    // @ts-ignore
    param,
    ncMeta = Noco.ncMeta
  ): Promise<Project[]> {
    // todo: pagination
    let projectList = await NocoCache.getList(CacheScope.PROJECT, []);
    if (!projectList.length) {
      projectList = await ncMeta.metaList2(null, null, MetaTable.PROJECT, {
        xcCondition: {
          _or: [
            {
              deleted: {
                eq: false
              }
            },
            {
              deleted: {
                eq: null
              }
            }
          ]
        }
      });
      await NocoCache.setList(CacheScope.PROJECT, [], projectList);
    }
    projectList = projectList.filter(
      p => p.deleted === 0 || p.deleted === false || p.deleted === null
    );
    return projectList.map(m => new Project(m));
  }

  // @ts-ignore
  static async get(projectId: string, ncMeta = Noco.ncMeta): Promise<Project> {
    let projectData =
      projectId &&
      (await NocoCache.get(
        `${CacheScope.PROJECT}:${projectId}`,
        CacheGetType.TYPE_OBJECT
      ));
    if (!projectData) {
      projectData = await ncMeta.metaGet2(null, null, MetaTable.PROJECT, {
        id: projectId,
        deleted: false
      });
      await NocoCache.set(`${CacheScope.PROJECT}:${projectId}`, projectData);
    } else {
      if (projectData.deleted) {
        projectData = null;
      }
    }
    return projectData && new Project(projectData);
  }

  async getBases(ncMeta = Noco.ncMeta): Promise<Base[]> {
    return (this.bases = await Base.list({ projectId: this.id }, ncMeta));
  }

  // todo: hide credentials
  // @ts-ignore
  static async getWithInfo(
    projectId: string,
    ncMeta = Noco.ncMeta
  ): Promise<Project> {
    let projectData =
      projectId &&
      (await NocoCache.get(
        `${CacheScope.PROJECT}:${projectId}`,
        CacheGetType.TYPE_OBJECT
      ));
    if (!projectData) {
      projectData = await ncMeta.metaGet2(null, null, MetaTable.PROJECT, {
        id: projectId,
        deleted: false
      });
<<<<<<< HEAD
      await NocoCache.set(`${CacheScope.PROJECT}:${projectId}`, projectData);
      if (projectData?.uuid) {
        await NocoCache.set(
          `${CacheScope.PROJECT}:${projectData.uuid}`,
          projectId
        );
=======
      if (projectData) {
        await NocoCache.set(`${CacheScope.PROJECT}:${projectId}`, projectData);
        if (projectData.uuid) {
          await NocoCache.set(
            `${CacheScope.PROJECT}:${projectData.uuid}`,
            projectId
          );
        }
>>>>>>> fb867603
      }
    } else {
      if (projectData?.deleted) {
        projectData = null;
      }
    }
    if (projectData) {
      const project = new Project(projectData);
      await project.getBases(ncMeta);
      return project;
    }
    return null;
  }

  // @ts-ignore
  static async softDelete(
    projectId: string,
    ncMeta = Noco.ncMeta
  ): Promise<any> {
    // get existing cache
    const key = `${CacheScope.PROJECT}:${projectId}`;
    const o = await NocoCache.get(key, CacheGetType.TYPE_OBJECT);
    if (o) {
      // delete <scope>:<id>
      await NocoCache.del(`${CacheScope.PROJECT}:${projectId}`);
      // delete <scope>:<title>
      await NocoCache.del(`${CacheScope.PROJECT}:${o.title}`);
      // delete <scope>:<uuid>
      await NocoCache.del(`${CacheScope.PROJECT}:${o.uuid}`);
      // delete <scope>:ref:<titleOfId>
      await NocoCache.del(`${CacheScope.PROJECT}:ref:${o.title}`);
      await NocoCache.del(`${CacheScope.PROJECT}:ref:${o.id}`);
    }

    // remove item in cache list
    await NocoCache.deepDel(
      CacheScope.PROJECT,
      `${CacheScope.PROJECT}:${projectId}`,
      CacheDelDirection.CHILD_TO_PARENT
    );

    // set meta
    return await ncMeta.metaUpdate(
      null,
      null,
      MetaTable.PROJECT,
      { deleted: true },
      projectId
    );
  }

  // @ts-ignore
  static async update(
    projectId: string,
    project: Partial<Project>,
    ncMeta = Noco.ncMeta
  ): Promise<any> {
    const updateObj = extractProps(project, [
      'title',
      'prefix',
      'status',
      'description',
      'meta',
      'color',
      'deleted',
      'order',
      'bases',
      'uuid',
      'password',
      'roles'
    ]);
    // get existing cache
    const key = `${CacheScope.PROJECT}:${projectId}`;
    let o = await NocoCache.get(key, CacheGetType.TYPE_OBJECT);
    if (o) {
      // update data
      if (o.uuid && updateObj.uuid && o.uuid !== updateObj.uuid) {
        await NocoCache.del(`${CacheScope.PROJECT}:${o.uuid}`);
        await NocoCache.set(
          `${CacheScope.PROJECT}:${updateObj.uuid}`,
          projectId
        );
      }
      if (o.title && updateObj.title && o.title !== updateObj.title) {
        await NocoCache.del(`${CacheScope.PROJECT}:${o.title}`);
        await NocoCache.set(
          `${CacheScope.PROJECT}:${updateObj.title}`,
          projectId
        );
      }
      o = { ...o, ...updateObj };
      // set cache
      await NocoCache.set(key, o);
    }
    // set meta
    return await ncMeta.metaUpdate(
      null,
      null,
      MetaTable.PROJECT,
      updateObj,
      projectId
    );
  }

  static async delete(projectId, ncMeta = Noco.ncMeta): Promise<any> {
    const bases = await Base.list({ projectId });
    for (const base of bases) {
      await base.delete(ncMeta);
    }
    const project = await this.get(projectId);

    if (project) {
      // delete <scope>:<uuid>
      await NocoCache.del(`${CacheScope.PROJECT}:${project.uuid}`);
      // delete <scope>:<title>
      await NocoCache.del(`${CacheScope.PROJECT}:${project.title}`);
      // delete <scope>:ref:<titleOfId>
      await NocoCache.del(`${CacheScope.PROJECT}:ref:${project.title}`);
      await NocoCache.del(`${CacheScope.PROJECT}:ref:${project.id}`);
    }

    await NocoCache.deepDel(
      CacheScope.PROJECT,
      `${CacheScope.PROJECT}:${projectId}`,
      CacheDelDirection.CHILD_TO_PARENT
    );
    return await ncMeta.metaDelete(null, null, MetaTable.PROJECT, projectId);
  }

  static async getByUuid(uuid, ncMeta = Noco.ncMeta) {
    const projectId =
      uuid &&
      (await NocoCache.get(
        `${CacheScope.PROJECT}:${uuid}`,
        CacheGetType.TYPE_OBJECT
      ));
    let projectData = null;
    if (!projectId) {
      projectData = await Noco.ncMeta.metaGet2(null, null, MetaTable.PROJECT, {
        uuid
      });
      await NocoCache.set(`${CacheScope.PROJECT}:${uuid}`, projectData?.id);
    } else {
      return this.get(projectId);
    }
    return projectData?.id && this.get(projectData?.id, ncMeta);
  }

  static async getWithInfoByTitle(title: string, ncMeta = Noco.ncMeta) {
    const project = await this.getByTitle(title, ncMeta);
    if (project) await project.getBases(ncMeta);

    return project;
  }

  static async getByTitle(title: string, ncMeta = Noco.ncMeta) {
    const projectId =
      title &&
      (await NocoCache.get(
        `${CacheScope.PROJECT}:${title}`,
        CacheGetType.TYPE_OBJECT
      ));
    let projectData = null;
    if (!projectId) {
      projectData = await Noco.ncMeta.metaGet2(null, null, MetaTable.PROJECT, {
        title,
        deleted: false
      });
      await NocoCache.set(`${CacheScope.PROJECT}:${title}`, projectData?.id);
    } else {
      return this.get(projectId);
    }
    return projectData?.id && this.get(projectData?.id, ncMeta);
  }

  static async getByTitleOrId(titleOrId: string, ncMeta = Noco.ncMeta) {
    const projectId =
      titleOrId &&
      (await NocoCache.get(
        `${CacheScope.PROJECT}:ref:${titleOrId}`,
        CacheGetType.TYPE_OBJECT
      ));
    let projectData = null;
    if (!projectId) {
      projectData = await Noco.ncMeta.metaGet2(
        null,
        null,
        MetaTable.PROJECT,
        {
          deleted: false
        },
        null,
        {
          _or: [
            {
              id: {
                eq: titleOrId
              }
            },
            {
              title: {
                eq: titleOrId
              }
            }
          ]
        }
      );
      await NocoCache.set(
        `${CacheScope.PROJECT}:ref:${titleOrId}`,
        projectData?.id
      );
    } else {
      return this.get(projectId);
    }
    return projectData?.id && this.get(projectData?.id, ncMeta);
  }

  static async getWithInfoByTitleOrId(titleOrId: string, ncMeta = Noco.ncMeta) {
    const project = await this.getByTitleOrId(titleOrId, ncMeta);
    if (project) await project.getBases(ncMeta);

    return project;
  }
}<|MERGE_RESOLUTION|>--- conflicted
+++ resolved
@@ -151,14 +151,6 @@
         id: projectId,
         deleted: false
       });
-<<<<<<< HEAD
-      await NocoCache.set(`${CacheScope.PROJECT}:${projectId}`, projectData);
-      if (projectData?.uuid) {
-        await NocoCache.set(
-          `${CacheScope.PROJECT}:${projectData.uuid}`,
-          projectId
-        );
-=======
       if (projectData) {
         await NocoCache.set(`${CacheScope.PROJECT}:${projectId}`, projectData);
         if (projectData.uuid) {
@@ -167,7 +159,6 @@
             projectId
           );
         }
->>>>>>> fb867603
       }
     } else {
       if (projectData?.deleted) {
