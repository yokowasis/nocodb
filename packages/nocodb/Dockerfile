--- conflicted
+++ resolved
@@ -38,11 +38,7 @@
 # reduce node_module size with modclean & removing sqlite deps,
 # package built code into app.tar.gz & add execute permission to start.sh
 RUN npm ci --omit=dev --quiet \
-<<<<<<< HEAD
-    && npx modclean --patterns="default:*" --ignore="nc-lib-gui/**,dayjs/**,express-status-monitor/**,**/util/test.js" --run  \
-=======
-    && npx modclean --patterns="default:*" --ignore="nc-lib-gui/**,dayjs/**,express-status-monitor/**,@azure/msal-node/dist/**" --run  \
->>>>>>> d6817ed7
+    && npx modclean --patterns="default:*" --ignore="nc-lib-gui/**,dayjs/**,express-status-monitor/**,**/util/test.js,@azure/msal-node/dist/**" --run  \
     && rm -rf ./node_modules/sqlite3/deps \
     && tar -czf ../appEntry/app.tar.gz ./* \
     && chmod +x /usr/src/appEntry/start.sh
