import { expect, test } from '@playwright/test';
import setup, { NcContext, unsetup } from '../../../setup';
import { DashboardPage } from '../../../pages/Dashboard';
import { Api } from 'nocodb-sdk';
import { createDemoTable } from '../../../setup/demoTable';

interface paramsType {
  dashboard: DashboardPage;
  context: NcContext;
  api: Api<any>;
  table: any;
}

async function dragDrop({
  firstColumn,
  lastColumn,
  params,
}: {
  firstColumn: string;
  lastColumn: string;
  params: paramsType;
}) {
  await params.dashboard.grid.cell.get({ index: 0, columnHeader: firstColumn }).click();
  await params.dashboard.rootPage.keyboard.press(
    (await params.dashboard.grid.isMacOs()) ? 'Meta+Shift+ArrowRight' : 'Control+Shift+ArrowRight'
  );

  // get fill handle locator
  const src = await params.dashboard.rootPage.locator(`.nc-fill-handle`);
  const dst = await params.dashboard.grid.cell.get({ index: 3, columnHeader: lastColumn });

  // drag and drop
  await src.dragTo(dst);
}
async function beforeEachInit({ page, tableType }: { page: any; tableType: string }) {
  const context = await setup({ page, isEmptyProject: true });
  const dashboard = new DashboardPage(page, context.project);
  const api = new Api({
    baseURL: `http://localhost:8080/`,
    headers: {
      'xc-auth': context.token,
    },
  });
  const table = await createDemoTable({ context, type: tableType, recordCnt: 10 });
  await page.reload();

  await dashboard.treeView.openTable({ title: tableType });

  return { dashboard, context, api, table } as paramsType;
}

test.describe('Fill Handle', () => {
  let p: paramsType;
  test.beforeEach(async ({ page }) => {
    p = await beforeEachInit({ page, tableType: 'textBased' });
  });

  test.afterEach(async () => {
    await unsetup(p.context);
  });

  test('Text based', async () => {
    const fields = [
      { title: 'SingleLineText', value: 'Afghanistan', type: 'text' },
      { title: 'Email', value: 'jbutt@gmail.com', type: 'text' },
      { title: 'PhoneNumber', value: '1-541-754-3010', type: 'text' },
      { title: 'URL', value: 'https://www.google.com', type: 'text' },
      { title: 'MultiLineText', value: 'Aberdeen, United Kingdom', type: 'longText' },
    ];

    await dragDrop({ firstColumn: 'SingleLineText', lastColumn: 'URL', params: p });

    // verify data on grid (verifying just two rows)
    for (let i = 0; i < fields.length; i++) {
      for (let j = 0; j < 4; j++) {
        await p.dashboard.grid.cell.verify({ index: j, columnHeader: fields[i].title, value: fields[i].value });
      }
    }

    // verify api response
    const updatedRecords = (await p.api.dbTableRow.list('noco', p.context.project.id, p.table.id, { limit: 4 })).list;
    for (let i = 0; i < updatedRecords.length; i++) {
      for (let j = 0; j < fields.length; j++) {
        expect(updatedRecords[i][fields[j].title]).toEqual(fields[j].value);
      }
    }
  });
});

test.describe('Fill Handle', () => {
  let p: paramsType;
  test.beforeEach(async ({ page }) => {
    p = await beforeEachInit({ page, tableType: 'numberBased' });
  });

  test.afterEach(async () => {
    await unsetup(p.context);
  });

  test('Number based', async () => {
    const fields = [
      { title: 'Number', value: 33, type: 'text' },
      { title: 'Decimal', value: 33.3, type: 'text' },
      { title: 'Currency', value: 33.3, type: 'text' },
      { title: 'Percent', value: 33, type: 'text' },
      { title: 'Duration', value: '00:01', type: 'text' },
      { title: 'Rating', value: 3, type: 'rating' },
      { title: 'Year', value: '2023', type: 'year' },
      { title: 'Time', value: '02:02', type: 'time' },
    ];

    // kludge: insert time from browser until mysql issue with timezone is fixed
    await p.dashboard.grid.cell.time.set({ index: 0, columnHeader: 'Time', value: '02:02' });

    // set rating for first record
    await p.dashboard.grid.cell.rating.select({ index: 0, columnHeader: 'Rating', rating: 2 });

    await dragDrop({ firstColumn: 'Number', lastColumn: 'Time', params: p });

    // verify data on grid
    for (let i = 0; i < fields.length; i++) {
      for (let j = 0; j < 4; j++) {
        if (fields[i].type === 'rating') {
          await p.dashboard.grid.cell.rating.verify({
            index: j,
            columnHeader: fields[i].title,
            rating: +fields[i].value,
          });
        } else if (fields[i].type === 'year') {
          await p.dashboard.grid.cell.year.verify({ index: j, columnHeader: fields[i].title, value: +fields[i].value });
        } else if (fields[i].type === 'time') {
          await p.dashboard.grid.cell.time.verify({ index: j, columnHeader: fields[i].title, value: fields[i].value });
        } else {
          await p.dashboard.grid.cell.verify({ index: j, columnHeader: fields[i].title, value: fields[i].value });
        }
      }
    }

    // verify api response
    // duration in seconds
    const APIResponse = [33, 33.3, 33.3, 33, 60, 3, 2023, '02:02:00'];
    const updatedRecords = (await p.api.dbTableRow.list('noco', p.context.project.id, p.table.id, { limit: 4 })).list;
    for (let i = 0; i < updatedRecords.length; i++) {
      for (let j = 0; j < fields.length; j++) {
        if (fields[j].title === 'Time') {
          expect(updatedRecords[i][fields[j].title]).toContain(APIResponse[j]);
        } else {
          expect(+updatedRecords[i][fields[j].title]).toEqual(APIResponse[j]);
        }
      }
    }
  });
});

test.describe('Fill Handle', () => {
  let p: paramsType;
  test.beforeEach(async ({ page }) => {
    p = await beforeEachInit({ page, tableType: 'selectBased' });
  });

  test.afterEach(async () => {
    await unsetup(p.context);
  });

  test('Select based', async ({ page }) => {
    const fields = [
      { title: 'SingleSelect', value: 'jan', type: 'singleSelect' },
      { title: 'MultiSelect', value: 'jan,feb,mar', type: 'multiSelect' },
    ];

    await dragDrop({ firstColumn: 'SingleSelect', lastColumn: 'MultiSelect', params: p });

<<<<<<< HEAD
    await new Promise(r => setTimeout(r, 500));
=======
    await page.waitForTimeout(1000);
>>>>>>> aaf94d3d

    // verify data on grid
    const displayOptions = ['jan', 'feb', 'mar'];
    for (let i = 0; i < fields.length; i++) {
      for (let j = 0; j < 4; j++) {
        if (fields[i].type === 'singleSelect') {
          await p.dashboard.grid.cell.selectOption.verify({
            index: j,
            columnHeader: fields[i].title,
            option: fields[i].value,
          });
        } else {
          await p.dashboard.grid.cell.selectOption.verifyOptions({
            index: j,
            columnHeader: fields[i].title,
            options: displayOptions,
          });
        }
      }
    }

    // verify api response
    const updatedRecords = (await p.api.dbTableRow.list('noco', p.context.project.id, p.table.id, { limit: 4 })).list;
    for (let i = 0; i < updatedRecords.length; i++) {
      for (let j = 0; j < fields.length; j++) {
        expect(updatedRecords[i][fields[j].title]).toContain(fields[j].value);
      }
    }
  });
});

test.describe('Fill Handle', () => {
  let p: paramsType;
  test.beforeEach(async ({ page }) => {
    p = await beforeEachInit({ page, tableType: 'miscellaneous' });
  });

  test.afterEach(async () => {
    await unsetup(p.context);
  });

  test('Miscellaneous (Checkbox, attachment) @flaky', async () => {
    const fields = [
      { title: 'Checkbox', value: 'true', type: 'checkbox' },
      { title: 'Attachment', value: `${process.cwd()}/fixtures/sampleFiles/1.json`, type: 'attachment' },
    ];

    await p.dashboard.grid.cell.checkbox.click({ index: 0, columnHeader: 'Checkbox' });
    const filepath = [`${process.cwd()}/fixtures/sampleFiles/1.json`];
    await p.dashboard.grid.cell.attachment.addFile({
      index: 0,
      columnHeader: 'Attachment',
      filePath: filepath,
    });
    await dragDrop({ firstColumn: 'Checkbox', lastColumn: 'Attachment', params: p });

    // verify data on grid
    for (let i = 0; i < fields.length; i++) {
      for (let j = 0; j < 4; j++) {
        if (fields[i].type === 'checkbox') {
          await p.dashboard.grid.cell.checkbox.verifyChecked({
            index: j,
            columnHeader: fields[i].title,
          });
        } else {
          await p.dashboard.grid.cell.attachment.verifyFileCount({
            index: j,
            columnHeader: fields[i].title,
            count: 1,
          });
        }
      }
    }

    // verify api response
    const updatedRecords = (await p.api.dbTableRow.list('noco', p.context.project.id, p.table.id, { limit: 4 })).list;
    for (let i = 0; i < updatedRecords.length; i++) {
      for (let j = 0; j < fields.length; j++) {
        expect(+updatedRecords[i]['Checkbox']).toBe(1);
        expect(updatedRecords[i]['Attachment'][0].title).toBe('1.json');
        expect(updatedRecords[i]['Attachment'][0].mimetype).toBe('application/json');
      }
    }
  });
});

test.describe('Fill Handle', () => {
  let p: paramsType;
  test.beforeEach(async ({ page }) => {
    p = await beforeEachInit({ page, tableType: 'dateTimeBased' });
  });

  test.afterEach(async () => {
    await unsetup(p.context);
  });

  test('Date Time Based', async () => {
    const row0_date = await p.api.dbTableRow.read('noco', p.context.project.id, p.table.id, 1);
    const fields = [{ title: 'Date', value: row0_date['Date'], type: 'date' }];

    await dragDrop({ firstColumn: 'Date', lastColumn: 'Date', params: p });

    // verify data on grid
    for (let i = 0; i < fields.length; i++) {
      for (let j = 0; j < 4; j++) {
        await p.dashboard.grid.cell.date.verify({
          index: j,
          columnHeader: fields[i].title,
          date: fields[i].value,
        });
      }
    }

    // verify api response
    const updatedRecords = (await p.api.dbTableRow.list('noco', p.context.project.id, p.table.id, { limit: 4 })).list;
    for (let i = 0; i < updatedRecords.length; i++) {
      for (let j = 0; j < fields.length; j++) {
        expect(updatedRecords[i]['Date']).toBe(fields[j].value);
      }
    }
  });
});<|MERGE_RESOLUTION|>--- conflicted
+++ resolved
@@ -170,11 +170,7 @@
 
     await dragDrop({ firstColumn: 'SingleSelect', lastColumn: 'MultiSelect', params: p });
 
-<<<<<<< HEAD
-    await new Promise(r => setTimeout(r, 500));
-=======
     await page.waitForTimeout(1000);
->>>>>>> aaf94d3d
 
     // verify data on grid
     const displayOptions = ['jan', 'feb', 'mar'];
