import { Page, selectors } from '@playwright/test';
import axios, { AxiosResponse } from 'axios';
import { Api, ProjectListType, ProjectType, ProjectTypes, UserType, WorkspaceType } from 'nocodb-sdk';
import { getDefaultPwd } from '../tests/utils/general';
import { Knex, knex } from 'knex';
import { promises as fs } from 'fs';
import { isEE } from './db';
import { resetSakilaPg } from './knexHelper';
import path from 'path';

// Use local reset logic instead of remote
const enableLocalInit = true;

// MySQL Configuration
const mysqlConfig = {
  client: 'mysql2',
  connection: {
    host: 'localhost',
    port: 3306,
    user: 'root',
    password: 'password',
    database: 'sakila',
    multipleStatements: true,
    dateStrings: true,
  },
};

const extMysqlProject = (title, parallelId) => ({
  title,
  bases: [
    {
      type: 'mysql2',
      config: {
        client: 'mysql2',
        connection: {
          host: 'localhost',
          port: '3306',
          user: 'root',
          password: 'password',
          database: `test_sakila_${parallelId}`,
        },
      },
      inflection_column: 'camelize',
      inflection_table: 'camelize',
    },
  ],
  external: true,
});

// PG Configuration
//
const pgConfig = {
  client: 'pg',
  connection: {
    host: 'localhost',
    port: 5432,
    user: 'postgres',
    password: 'password',
    database: 'postgres',
    multipleStatements: true,
  },
  searchPath: ['public', 'information_schema'],
  pool: { min: 0, max: 1 },
};

// Sakila Knex Configuration
//
const sakilaKnexConfig = (parallelId: string) => ({
  ...pgConfig,
  connection: {
    ...pgConfig.connection,
    database: `sakila${parallelId}`,
  },
  pool: { min: 0, max: 1 },
});

// External PG Project create payload
//
const extPgProject = (workspaceId, title, parallelId, projectType) => ({
  fk_workspace_id: workspaceId,
  title,
  type: projectType,
  bases: [
    {
      type: 'pg',
      config: {
        client: 'pg',
        connection: {
          host: 'localhost',
          port: '5432',
          user: 'postgres',
          password: 'password',
          database: `sakila${parallelId}`,
        },
        searchPath: ['public'],
      },
      inflection_column: 'camelize',
      inflection_table: 'camelize',
    },
  ],
  external: true,
});

const extPgProjectCE = (title, parallelId) => ({
  title,
  bases: [
    {
      type: 'pg',
      config: {
        client: 'pg',
        connection: {
          host: 'localhost',
          port: '5432',
          user: 'postgres',
          password: 'password',
          database: `sakila${parallelId}`,
        },
        searchPath: ['public'],
      },
      inflection_column: 'camelize',
      inflection_table: 'camelize',
    },
  ],
  external: true,
});

const extSQLiteProjectCE = (title: string, workerId: string) => ({
  title,
  bases: [
    {
      type: 'sqlite3',
      config: {
        client: 'sqlite3',
        connection: {
          client: 'sqlite3',
          connection: {
            filename: sqliteFilePath(workerId),
            database: 'test_sakila',
            multipleStatements: true,
          },
        },
      },
      inflection_column: 'camelize',
      inflection_table: 'camelize',
    },
  ],
  external: true,
});

const workerCount = [0, 0, 0, 0, 0, 0, 0, 0];

export interface NcContext {
  project: ProjectType;
  token: string;
  dbType?: string;
  workerId?: string;
  rootUser: UserType & { password: string };
  workspace: WorkspaceType;
}

selectors.setTestIdAttribute('data-testid');
const sqliteFilePath = (workerId: string) => {
  const rootDir = process.cwd();
  return `${rootDir}/../../packages/nocodb/test_sakila_${workerId}.db`;
};

async function localInit({
  workerId,
  isEmptyProject = false,
  projectType = ProjectTypes.DATABASE,
  isSuperUser = false,
  dbType,
}: {
  workerId: string;
  isEmptyProject?: boolean;
  projectType?: ProjectTypes;
  isSuperUser?: boolean;
  dbType?: string;
}) {
  const parallelId = process.env.TEST_PARALLEL_INDEX;

  try {
    let response: AxiosResponse<any, any>;
    // Login as root user
    if (isSuperUser) {
      // required for configuring license key settings
      response = await axios.post('http://localhost:8080/api/v1/auth/user/signin', {
        email: `user@nocodb.com`,
        password: getDefaultPwd(),
      });
    } else {
      response = await axios.post('http://localhost:8080/api/v1/auth/user/signin', {
        email: `user-${parallelId}@nocodb.com`,
        password: getDefaultPwd(),
      });
    }
    const token = response.data.token;

    // Init SDK using token
    const api = new Api({
      baseURL: `http://localhost:8080/`,
      headers: {
        'xc-auth': token,
      },
    });

    // const workspaceTitle_old = `ws_pgExtREST${+workerId - 1}`;
    const workspaceTitle = `ws_pgExtREST${workerId}`;
    const projectTitle = `pgExtREST${workerId}`;

    // console.log(process.env.TEST_WORKER_INDEX, process.env.TEST_PARALLEL_INDEX);

    if (isEE() && api['workspace']) {
      // Delete associated workspace
      // Note that: on worker error, entire thread is reset & worker ID numbering is reset too
      // Hence, workspace delete is based on workerId prefix instead of just workerId
      const ws = await api['workspace'].list();
      for (const w of ws.list) {
        // check if w.title starts with workspaceTitle
        if (w.title.startsWith(`ws_pgExtREST_p${process.env.TEST_PARALLEL_INDEX}`)) {
          try {
            await api['workspace'].delete(w.id);
          } catch (e) {
            console.log(`Error deleting workspace: ${w.id}`, `user-${parallelId}@nocodb.com`, isSuperUser);
          }
        }
      }
    } else {
      let projects: ProjectListType;
      try {
        projects = await api.project.list();
      } catch (e) {
        console.log('Error fetching projects', e);
      }

      if (projects) {
        for (const p of projects.list) {
          // check if p.title starts with projectTitle
          if (
            p.title.startsWith(`pgExtREST_p${process.env.TEST_PARALLEL_INDEX}`) ||
            p.title.startsWith(`xcdb_p${process.env.TEST_PARALLEL_INDEX}`)
          ) {
            try {
              await api.project.delete(p.id);
            } catch (e) {
              console.log(`Error deleting project: ${p.id}`, `user-${parallelId}@nocodb.com`, isSuperUser);
            }
          }
        }
      }
    }

    // DB reset
    if (dbType === 'pg' && !isEmptyProject) {
      await resetSakilaPg(`sakila${workerId}`);
    } else if (dbType === 'sqlite') {
      if (await fs.stat(sqliteFilePath(parallelId)).catch(() => null)) {
        await fs.unlink(sqliteFilePath(parallelId));
      }
      if (!isEmptyProject) {
        const testsDir = path.join(process.cwd(), '../../packages/nocodb/tests');
        await fs.copyFile(`${testsDir}/sqlite-sakila-db/sakila.db`, sqliteFilePath(parallelId));
      }
    } else if (dbType === 'mysql') {
      const nc_knex = knex(mysqlConfig);

      try {
        await nc_knex.raw(`USE test_sakila_${parallelId}`);
      } catch (e) {
        await nc_knex.raw(`CREATE DATABASE test_sakila_${parallelId}`);
        await nc_knex.raw(`USE test_sakila_${parallelId}`);
      }
      if (!isEmptyProject) {
        await resetSakilaMysql(nc_knex, parallelId, isEmptyProject);
      }
    }

    let workspace;
    if (isEE() && api['workspace']) {
      // create a new workspace
      workspace = await api['workspace'].create({
        title: workspaceTitle,
      });
    }

    let project;
    if (isEE()) {
      if (isEmptyProject) {
        // create a new project under the workspace we just created
        project = await api.project.create({
          title: projectTitle,
          fk_workspace_id: workspace.id,
          type: projectType,
        });
      } else {
        if ('id' in workspace) {
          // @ts-ignore
          project = await api.project.create(extPgProject(workspace.id, projectTitle, workerId, projectType));
        }
      }
    } else {
      if (isEmptyProject) {
        // create a new project
        project = await api.project.create({
          title: projectTitle,
        });
      } else {
        try {
          project = await api.project.create(
            dbType === 'pg'
              ? extPgProjectCE(projectTitle, workerId)
              : dbType === 'sqlite'
              ? extSQLiteProjectCE(projectTitle, parallelId)
              : extMysqlProject(projectTitle, parallelId)
          );
        } catch (e) {
          console.log(`Error creating project: ${projectTitle}`);
        }
      }
    }

    // get current user information
    const user = await api.auth.me();
    return { data: { project, user, workspace, token }, status: 200 };
  } catch (e) {
    console.error(`Error resetting project: ${process.env.TEST_PARALLEL_INDEX}`, e);
    return { data: {}, status: 500 };
  }
}

const setup = async ({
  projectType = ProjectTypes.DATABASE,
  page,
  isEmptyProject = false,
  isSuperUser = false,
  url,
}: {
  projectType?: ProjectTypes;
  page: Page;
  isEmptyProject?: boolean;
  isSuperUser?: boolean;
  url?: string;
}): Promise<NcContext> => {
  let dbType = process.env.CI ? process.env.E2E_DB_TYPE : process.env.E2E_DEV_DB_TYPE;
  dbType = dbType || 'sqlite';

  let response;

  const workerIndex = process.env.TEST_WORKER_INDEX;
  const parallelIndex = process.env.TEST_PARALLEL_INDEX;

  const workerId = `_p${parallelIndex}_w${workerIndex}_c${(+workerIndex + 1) * 1000 + workerCount[parallelIndex]}`;
  workerCount[+parallelIndex]++;

  // console.log(process.env.TEST_PARALLEL_INDEX, '#Setup', workerId);

  try {
    // Localised reset logic
    if (enableLocalInit) {
      response = await localInit({
        workerId,
        isEmptyProject,
        projectType,
        isSuperUser,
        dbType,
      });
    }
    // Remote reset logic
    else {
      response = await axios.post(`http://localhost:8080/api/v1/meta/test/reset`, {
        parallelId: process.env.TEST_PARALLEL_INDEX,
        workerId: workerId,
        dbType,
        projectType,
        isEmptyProject,
      });
    }
  } catch (e) {
    console.error(`Error resetting project: ${process.env.TEST_PARALLEL_INDEX}`, e);
  }

  if (response.status !== 200 || !response.data?.token || !response.data?.project) {
    console.error('Failed to reset test data', response.data, response.status);
    throw new Error('Failed to reset test data');
  }
  const token = response.data.token;

  try {
    const admin = await axios.post('http://localhost:8080/api/v1/auth/user/signin', {
      email: `user@nocodb.com`,
      password: getDefaultPwd(),
    });
    await axios.post(`http://localhost:8080/api/v1/license`, { key: '' }, { headers: { 'xc-auth': admin.data.token } });
  } catch (e) {
    // ignore error: some roles will not have permission for license reset
    // console.error(`Error resetting project: ${process.env.TEST_PARALLEL_INDEX}`, e);
  }

  await page.addInitScript(
    async ({ token }) => {
      try {
        let initialLocalStorage = {};
        try {
          initialLocalStorage = JSON.parse(localStorage.getItem('nocodb-gui-v2') || '{}');
        } catch (e) {
          console.error('Failed to parse local storage', e);
        }
        window.localStorage.setItem(
          'nocodb-gui-v2',
          JSON.stringify({
            ...initialLocalStorage,
            token: token,
          })
        );
      } catch (e) {
        window.console.log('initialLocalStorage error');
      }
    },
    { token: token }
  );

  const project = response.data.project;
  const rootUser = { ...response.data.user, password: getDefaultPwd() };
  const workspace = response.data.workspace;

<<<<<<< HEAD
  await page.goto(`/#/nc/${project.id}/auth`);

  // await page.waitForResponse(
  //   resp => resp.url().includes(`api/v1/db/meta/projects/${project.id}/users`) && resp.status() === 200
  // );
  await page.waitForTimeout(500);
=======
  // default landing page for tests
  let projectUrl;
  if (isEE()) {
    switch (project.type) {
      case ProjectTypes.DOCUMENTATION:
        projectUrl = url ? url : `/#/${project.fk_workspace_id}/${project.id}/doc`;
        break;
      case ProjectTypes.DATABASE:
        projectUrl = url ? url : `/#/${project.fk_workspace_id}/${project.id}`;
        break;
      default:
        throw new Error(`Unknown project type: ${project.type}`);
    }
  } else {
    // sample: http://localhost:3000/#/ws/default/project/pdknlfoc5e7bx4w
    projectUrl = url ? url : `/#/nc/${project.id}`;
  }

  await page.goto(projectUrl, { waitUntil: 'networkidle' });
  return { project, token, dbType, workerId, rootUser, workspace } as NcContext;
};

export const unsetup = async (context: NcContext): Promise<void> => {
  if (context.token && context.project) {
    // try to delete the project
    try {
      // Init SDK using token
      const api = new Api({
        baseURL: `http://localhost:8080/`,
        headers: {
          'xc-auth': context.token,
        },
      });

      await api.project.delete(context.project.id);
    } catch (e) {}
  }
};

// Reference
// packages/nocodb/src/lib/services/test/TestResetService/resetPgSakilaProject.ts

const resetSakilaMysql = async (knex: Knex, parallelId: string, isEmptyProject: boolean) => {
  const testsDir = path.join(process.cwd(), '/../../packages/nocodb/tests');

  try {
    await knex.raw(`DROP DATABASE test_sakila_${parallelId}`);
  } catch (e) {
    console.log('Error dropping db', e);
  }
  await knex.raw(`CREATE DATABASE test_sakila_${parallelId}`);
>>>>>>> 5081345c

  if (isEmptyProject) return;

  const trx = await knex.transaction();

  try {
    const schemaFile = await fs.readFile(`${testsDir}/mysql-sakila-db/03-test-sakila-schema.sql`);
    const dataFile = await fs.readFile(`${testsDir}/mysql-sakila-db/04-test-sakila-data.sql`);

    await trx.raw(schemaFile.toString().replace(/test_sakila/g, `test_sakila_${parallelId}`));
    await trx.raw(dataFile.toString().replace(/test_sakila/g, `test_sakila_${parallelId}`));

    await trx.commit();
  } catch (e) {
    console.log('Error resetting mysql db', e);
    await trx.rollback(e);
  }
};

// General purpose API based routines
//

export default setup;<|MERGE_RESOLUTION|>--- conflicted
+++ resolved
@@ -423,14 +423,6 @@
   const rootUser = { ...response.data.user, password: getDefaultPwd() };
   const workspace = response.data.workspace;
 
-<<<<<<< HEAD
-  await page.goto(`/#/nc/${project.id}/auth`);
-
-  // await page.waitForResponse(
-  //   resp => resp.url().includes(`api/v1/db/meta/projects/${project.id}/users`) && resp.status() === 200
-  // );
-  await page.waitForTimeout(500);
-=======
   // default landing page for tests
   let projectUrl;
   if (isEE()) {
@@ -482,7 +474,6 @@
     console.log('Error dropping db', e);
   }
   await knex.raw(`CREATE DATABASE test_sakila_${parallelId}`);
->>>>>>> 5081345c
 
   if (isEmptyProject) return;
 
